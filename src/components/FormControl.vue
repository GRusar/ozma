<i18n>
    {
        "en": {
            "yes": "Yes",
            "no": "No",
            "invalid_uv": "Nested user view rows should be JSON objects with 'ref' and 'args' defined",
            "select_view": "Add in modal window",
            "data_will_load_after_save": "(Data will load after save)"
        },
        "ru": {
            "yes": "Да",
            "no": "Нет",
            "invalid_uv": "Столбцы со вложенными представлениями должны быть JSON-объектами с заданными полями 'ref' и 'args'",
            "select_view": "Создать во вложенном окне",
            "data_will_load_after_save": "(Данные загрузятся после сохранения)"
        }
    }
</i18n>

<template>
  <fragment>
    <InputSlot
      v-if="inputType.name !== 'userview' && inputType.name !== 'reference' && inputType.name !== 'empty_userview'"
      :is-cell-edit="isCellEdit"
      :label="(inputType.name !== 'static_text' && inputType.name !== 'static_image') ? caption : ''"
      :inline="!isInline"
      :value="currentValue"
      :actions="actions"
      :auto-open="autoOpen"
      :background-color="cellColor"
      :text-align="textAlign"
      @close-modal-input="$emit('close-modal-input')"
    >
      <template #input-modal>
        <Input
          v-if="inputType.name === 'text'"
          :value="currentValue"
          :is-cell-edit="isCellEdit"
          :dont-focus="dontFocus"
          :disabled="isDisabled"
          :autofocus="autofocus || isMobile"
          :error="value.erroredOnce"
          :required="!isNullable"
          :qrcode-input="isQRCodeInput"
          focus
          @set-input-height="setInputHeight"
          @input="updateValue($event)"
        />
        <Textarea
          v-else-if="inputType.name === 'textarea'"
          :value="currentValue"
          :is-cell-edit="isCellEdit"
          :autofocus="autofocus || isMobile"
          :dont-focus="dontFocus"
          :disabled="isDisabled"
          :error="value.erroredOnce"
          :required="!isNullable"
          @set-input-height="setInputHeight"
          @update:value="updateValue"
        />
        <Calendar
          v-else-if="inputType.name === 'calendar'"
          ref="control"
          :value="currentValue"
          :is-cell-edit="isCellEdit"
          :autofocus="autofocus || isMobile"
          :show-time="inputType.showTime"
          :time-step="inputType.timeStep"
          :error="value.erroredOnce"
          :required="!isNullable"
          @update:value="updateValue"
        />
        <MultiSelect
          v-else-if="inputType.name === 'select'"
          ref="control"
          :value="currentValue"
          :options="inputType.options"
          :autofocus="autofocus || isMobile"
          :height="customHeight"
          single
          :error="value.erroredOnce"
          :required="!isNullable"
          :disabled="isDisabled"
          :is-cell-edit="isCellEdit"
          @update:value="updateValue"
        />
        <CodeEditor
          v-else-if="inputType.name === 'codeeditor'"
          :key="codeEditorKey"
          ref="control"
          :language="inputType.language"
          is-modal
          :content="textValue"
          :read-only="isDisabled"
          :is-cell-edit="isCellEdit"
          :autofocus="autofocus"
          :error="value.erroredOnce"
          :required="!isNullable"
          @update:content="updateValue"
        />
        <MarkdownEditor
          v-else-if="inputType.name === 'markdown'"
          ref="control"
          :height="customHeight"
          :edit-type="inputType.editType"
          :content="textValue"
          :read-only="isDisabled"
          :error="value.erroredOnce"
          :required="!isNullable"
          @update:content="updateValue"
        />
        <QRCode
          v-else-if="inputType.name === 'qrcode'"
          ref="control"
          :height="customHeight"
          :content="textValue"
        />
        <BarCodePrint
          v-else-if="inputType.name === 'barcode'"
          ref="control"
          :content="textValue"
          @scanned="barCodeScanned"
        />
      </template>
      <template #input="iSlot">
        <template v-if="inputType.name === 'error'">
          {{ inputType.text }}
        </template>
        <Input
          v-else-if="inputType.name === 'text'"
          :value="currentValue"
          :autofocus="autofocus"
          :is-cell-edit="isCellEdit"
          :dont-focus="dontFocus"
          :disabled="isDisabled"
          :error="value.erroredOnce"
          :required="!isNullable"
          :qrcode-input="isQRCodeInput"
          @input="updateValue"
          @set-input-height="setInputHeight"
          @focus="iSlot.onFocus"
        />
        <Textarea
          v-else-if="inputType.name === 'textarea'"
          :value="currentValue"
          :autofocus="autofocus"
          :dont-focus="dontFocus"
          :is-cell-edit="isCellEdit"
          :disabled="isDisabled"
          :height="customHeight"
          :error="value.erroredOnce"
          :required="!isNullable"
          @set-input-height="setInputHeight"
          @update:value="updateValue"
          @focus="iSlot.onFocus"
        />
        <Calendar
          v-else-if="inputType.name === 'calendar'"
          ref="control"
          :value="value.value"
          :text-value="calendarValue"
          :autofocus="autofocus"
          :no-open-on-focus="isMobile"
          :is-cell-edit="isCellEdit"
          :show-time="inputType.showTime"
          :time-step="inputType.timeStep"
          :error="value.erroredOnce"
          :required="!isNullable"
          @focus="iSlot.onFocus"
          @update:value="updateValue"
        />
        <MultiSelect
          v-else-if="inputType.name === 'select'"
          ref="control"
          :value="currentValue"
          :options="inputType.options"
          :height="customHeight"
          single
          :autofocus="autofocus"
          :dont-open="isMobile"
          :is-cell-edit="isCellEdit"
          :error="value.erroredOnce"
          :required="!isNullable"
          :disabled="isDisabled"
          @update:value="updateValue"
          @focus="iSlot.onFocus"
        />
        <CodeEditor
          v-else-if="inputType.name === 'codeeditor'"
          :key="codeEditorKey"
          ref="control"
          :language="inputType.language"
          :style="inputType.style"
          :content="textValue"
          :read-only="isDisabled"
          :is-cell-edit="isCellEdit"
          :autofocus="autofocus"
          :error="value.erroredOnce"
          :required="!isNullable"
          @update:content="updateValue"
        />
        <MarkdownEditor
          v-else-if="inputType.name === 'markdown'"
          ref="control"
          :height="customHeight"
          :edit-type="inputType.editType"
          :content="textValue"
          :read-only="isDisabled"
          :error="value.erroredOnce"
          :required="!isNullable"
          @update:content="updateValue"
        />
        <input
          v-else-if="inputType.name === 'check'"
          ref="control"
          type="checkbox"
          :value="currentValue"
          :autofocus="autofocus"
          :class="['form-control-panel_checkbox',
                   {'form-control-panel_checkbox_error': value.erroredOnce,
                    'form-control-panel_checkbox_req': isAwaited && !disableColor}]"
          :disabled="isDisabled"
          :error="value.erroredOnce"
          :required="!isNullable"
          @input="updateValue($event.target.value)"
          @focus="iSlot.onFocus"
        >
        <QRCode
          v-else-if="inputType.name === 'qrcode'"
          ref="control"
          :entry="inputType.ref"
          :height="customHeight"
          :content="textValue"
        />
        <BarCodePrint
          v-else-if="inputType.name === 'barcode'"
          ref="control"
          :content="textValue"
          @scanned="barCodeScanned"
        />
        <div v-else-if="inputType.name === 'static_text'">
          {{ textValue }}
        </div>
        <img v-else-if="inputType.name === 'static_image'" :src="textValue">
      </template>
    </InputSlot>
    <template v-if="inputType.name === 'reference' || inputType.name === 'userview' || inputType.name == 'empty_userview'">
      <b-row>
        <b-col
          v-if="caption"
          :cols="isInline ? 4 : 12"
        >
          <div
            v-if="actions.length > 0"
            class="nested-menu"
          >
            <label class="input_label">{{ title }}</label>
            <SearchPanel
              v-visible="enableFilter"
              @update:filterString="filterString = $event"
            />
<<<<<<< HEAD
=======
            <i
              v-if="qrCodeScanner !== null"
              class="material-icons material-button scanner-button"
              @click="qrCodeScanner"
            >
              qr_code_2
            </i>
            <i
              v-if="barCodeScanner !== null"
              class="material-icons material-button scanner-button"
              @click="barCodeScanner"
            >
              qr_code_scanner
            </i>
>>>>>>> 20f21916
            <ActionsMenu
              :actions="actions"
              menu-align="right"
              @goto="$emit('goto', $event)"
            />
            <i
              class="material-icons material-button fullscreen_button"
              @click.stop="openFullscreen(inputType)"
            >fullscreen</i>
          </div>
          <div v-else-if="inputType.name == 'empty_userview'">
            <div class="nested-menu">
              <label class="input_label">{{ caption }}</label>
              <ActionsMenu
                :actions="[]"
              />
            </div>
            <div class="empty_userview_text">
              {{ inputType.text }}
            </div>
          </div>
          <div v-else class="input_label__container">
            <label class="input_label_single">{{ caption }}</label>
          </div>
        </b-col>
        <b-col :cols="isInline && caption ? 8 : 12">
          <InputSlot
            v-if="inputType.name === 'reference'"
            style="padding-left: 0;"
            :value="currentValue"
            :type="type"
            :auto-open="autoOpen"
            :is-cell-edit="isCellEdit"
            @close-modal-input="$emit('close-modal-input')"
            @update:value="updateValue($event)"
          >
            <template #input-modal>
              <ReferenceField
                ref="control"
                :value="value"
                :select-views="inputType.selectViews"
                :height="customHeight"
                :entry="inputType.ref"
                :linked-attr="inputType.linkedAttr"
                :autofocus="autofocus || isMobile"
                :control-style="inputType.style"
                :uv-args="uvArgs"
                :is-cell-edit="isCellEdit"
                :is-nullable="isNullable"
                :is-disabled="isDisabled"
                :background-color="cellColor"
                @update:actions="actions = $event"
                @update="updateValue"
                @goto="$emit('goto', $event)"
              />
            </template>
            <template #input="iSlot">
              <ReferenceField
                ref="control"
                :value="value"
                :select-views="inputType.selectViews"
                :height="customHeight"
                :entry="inputType.ref"
                :linked-attr="inputType.linkedAttr"
                :control-style="inputType.style"
                :uv-args="uvArgs"
                :autofocus="autofocus"
                :dont-open="isMobile"
                :is-nullable="isNullable"
                :is-disabled="isDisabled"
                :is-cell-edit="isCellEdit"
                :background-color="cellColor"
                @update:actions="actions = $event"
                @focus="iSlot.onFocus"
                @update="updateValue($event)"
                @goto="$emit('goto', $event)"
              />
            </template>
          </InputSlot>
          <div v-else-if="inputType.name === 'userview'" :style="{backgroundColor:cellColor}">
            <NestedUserView
              ref="control"
              :args="inputType.args"
              :default-values="inputType.defaultValues"
              :scope="scope"
              :level="level + 1"
              :filter-string="filterString"
              @update:actions="actions = $event"
              @goto="$emit('goto', $event)"
              @update:enableFilter="enableFilter = $event"
              @update:title="updateTitle"
            />
          </div>
        </b-col>
      </b-row>
    </template>
  </fragment>
</template>

<script lang="ts">
import { Component, Vue, Prop, Watch } from "vue-property-decorator";
import { namespace } from "vuex-class";
import moment from "moment";

import { valueToText, valueIsNull, dateTimeFormat } from "@/values";
import type { AttributesMap, ValueType } from "@/api";
import { Action } from "@/components/ActionsMenu.vue";
import type { IUserViewArguments, ICombinedValue, IEntriesRef } from "@/state/user_view";
import { currentValue, homeSchema, referenceEntriesRef } from "@/state/user_view";
import { IQuery, attrToQuerySelf, queryLocation } from "@/state/query";
import { ISelectOption } from "@/components/multiselect/MultiSelect.vue";
import { isMobile } from "@/utils";
import { attrToLinkSelf } from "@/links";
import { router } from "@/modules";
import { IReferenceSelectAction } from "./ReferenceField.vue";

interface ITextType {
  name: "text";
  type: "text" | "number";
  style: Record<string, unknown>;
}

interface ITextAreaType {
  name: "textarea";
  style: Record<string, unknown>;
}

interface ICodeEditorType {
  name: "codeeditor";
  language: string;
  style: Record<string, unknown>;
}

interface IQRCodeType {
  name: "qrcode";
  ref: IEntriesRef;
}

interface IBarCodeType {
  name: "barcode";
}

interface IMarkdownEditorType {
  name: "markdown";
  editType: string;
  style: Record<string, unknown>;
}

interface ISelectType {
  name: "select";
  options: ISelectOption[];
}

interface IReferenceType {
  name: "reference";
  ref: IEntriesRef;
  linkedAttr?: unknown;
  selectViews: IReferenceSelectAction[];
  style?: Record<string, unknown>;
}

interface ICheckType {
  name: "check";
}

interface IUserViewType extends IQuery {
  name: "userview";
}

interface IEmptyUserViewType {
  name: "empty_userview";
  text: string;
}

interface IErrorType {
  name: "error";
  text: string;
}

interface ICalendarType {
  name: "calendar";
  showTime: boolean;
  timeStep: number | null;
}

interface IStaticTextType {
  name: "static_text";
}

interface IStaticImageType {
  name: "static_image";
}

type IType =
  ITextType
  | ITextAreaType
  | ICodeEditorType
  | IMarkdownEditorType
  | ISelectType
  | IReferenceType
  | ICheckType
  | IUserViewType
  | IEmptyUserViewType
  | IErrorType
  | ICalendarType
  | IStaticTextType
  | IStaticImageType
  | IQRCodeType
  | IBarCodeType;

const userView = namespace("userView");

const heightExclusions = ["select", "reference"];
const multilineTypes = ["markdown", "codeeditor", "textarea"];
const inlineTypes = ["markdown", "codeeditor", "textarea", "reference"];

@Component({
  components: {
    CodeEditor: () => import("@/components/editors/CodeEditor.vue"),
    MarkdownEditor: () => import("@/components/editors/MarkdownEditor.vue"),
    MultiSelect: () => import("@/components/multiselect/MultiSelect.vue"),
    Calendar: () => import("@/components/Calendar.vue"),
    ReferenceField: () => import("@/components/ReferenceField.vue"),
    InputSlot: () => import("@/components/form/InputSlot.vue"),
    Input: () => import("@/components/form/Input.vue"),
    Textarea: () => import("@/components/form/Textarea.vue"),

    /* FIXME SearchPanel doesn't have to be in FormControl.
       SearchPanel needs to be moved to NestedUserView when ActionsMenu and
       other components will free the FormControl.
       FormControl needs to be cleaned into small components.
    */

    SearchPanel: () => import("@/components/SearchPanel.vue"),
    NestedUserView: () => import("@/components/NestedUserView.vue"),
    QRCode: () => import("@/components/qrcode/QRCode.vue"),
    BarCode: () => import("@/components/barcode/BarCode.vue"),
    BarCodePrint: () => import("@/components/barcode/BarCodePrint.vue"),
  },
})
export default class FormControl extends Vue {
  @Prop({ type: Object, required: true }) type!: ValueType; // this.uv.info.columns[x].valueType
  @Prop({ type: Object, required: true }) value!: ICombinedValue; // this.local.getValueByRef, or other value
  @Prop({ type: Object, default: () => ({}) }) attributes!: AttributesMap; // {...this.uv.attributes, ...this.uv.columnAttributes[x], ...row.attributes, ...value.attributes}
  @Prop({ type: Boolean, default: false }) locked!: boolean;
  @Prop({ type: Boolean, default: false }) autofocus!: boolean;
  @Prop({ type: Boolean, default: false }) dontFocus!: boolean;
  @Prop({ type: Object, required: true }) uvArgs!: IUserViewArguments; // this.uv.args
  @Prop({ type: String, default: "" }) caption!: string;
  @Prop({ type: String, default: "" }) columnInfoName!: string;
  @Prop({ type: Boolean, default: false }) disableColor!: boolean;
  @Prop({ type: String, required: true }) scope!: string; // this.scope
  @Prop({ type: Number, required: true }) level!: number; // this.level
  @Prop({ type: Boolean, default: false }) autoOpen!: boolean;
  @Prop({ type: Boolean, default: false }) isCellEdit!: boolean;

  private actions: Action[] = [];
  private codeEditorKey = 0;
  private filterString = "";
  private title = "";
  private enableFilter = false;

  get isInline(): boolean {
    return inlineTypes.includes(this.inputType.name);
  }

  get isNullable() {
    return this.value.info === undefined || this.value.info.field === null ? true : this.value.info.field.isNullable;
  }

  // Current value, can be a raw value (e.g., a string for a `datetime` value) or a validated value.
  get currentValue() {
    return currentValue(this.value);
  }

  private get isMobile(): boolean {
    return isMobile;
  }

  get isAwaited() {
    // We use `value.value` here to highlight unvalidated values.
    return !this.isNullable && valueIsNull(this.value.value);
  }

  get isDisabled() {
    return this.locked || this.value.info === undefined || this.value.info.field === null;
  }

  // FIXME: move to `textValue` instead. We could add an optional object
  //        argument to `valueToText` instead, which specifies a format
  //        string for `date` and `datetime`. If so, we should probably do the
  //        same for `valueFromRaw` and pass this "options" object all the way
  //        from `update:value` event.
  get calendarValue() {
    if (this.type.type === "datetime" && this.currentValue) {
      if (moment.isMoment(this.currentValue)) {
        return this.currentValue.local().format("L LT");
      } else {
        return String(this.currentValue);
      }
    }
    return this.textValue;
  }

  // Textual representation of `currentValue`.
  get textValue() {
    return valueToText(this.type, this.currentValue);
  }

  private get controlPanelStyle() {
    if (this.customHeight === null) {
      return {};
    }

    const excludeHeight = heightExclusions.includes(this.inputType.name);
    const isHeightOnPanel = !multilineTypes.includes(this.inputType.name);
    const height = isHeightOnPanel ? { height: `${this.customHeight}px` } : {};
    return !excludeHeight ? { ...height, maxHeight: "initial" } : {};
  }

  private openFullscreen(view: IUserViewType) {
    void router.push(queryLocation(view));
  }

  private updateTitle(title: string | null) {
    this.title = (!!title && this.columnInfoName === this.caption)
      ? title
      : this.caption;
  }

  private setInputHeight(value: number) {
    this.$emit("set-input-height", value);
  }

  private forceRerender() {
    this.codeEditorKey += 1;
  }

  private barCodeScanned(code: string) {
    this.updateValue(code);
    this.$emit("close-modal-input");
  }

  get isQRCodeInput() {
    return "qrcode_input" in this.attributes ? this.attributes["qrcode_input"] : false;
  }

  get textAlign() {
    if ("text_align" in this.attributes) {
      return String(this.attributes["text_align"]);
    } else if (this.inputType.name === "text" && this.inputType.type === "number") {
      return "right";
    } else {
      return "left";
    }
  }

  get cellColor() {
    return "cell_color" in this.attributes ? String(this.attributes["cell_color"]) : undefined;
  }

  get customHeight() {
    const heightAttr = Number(this.attributes["control_height"]);
    return Number.isNaN(heightAttr) ? null : heightAttr;
  }

  get textType() {
    return String(this.attributes["text_type"]);
  }

  private controlStyle(height?: string): Record<string, unknown> {
    const systemHeight = height ? { height } : {};
    const userHeight = this.customHeight !== null ? { height: `${this.customHeight}px` } : {};
    const editorStyle = this.textType === "codeeditor" ? { minHeight: "200px" } : {};
    return { ...systemHeight, ...userHeight, ...editorStyle };
  }

  get fieldType() {
    return this.value.info?.field?.fieldType || null;
  }

  get inputType(): IType {
    const home = homeSchema(this.uvArgs);
    const linkOpts = home !== null ? { homeSchema: home } : undefined;

    const controlAttr = String(this.attributes["control"]);
    if (controlAttr === "user_view") {
      if (this.currentValue === null || this.currentValue === undefined) {
        return { name: "empty_userview", text: this.$t("data_will_load_after_save").toString() };
      }

      const nestedRef = attrToQuerySelf(this.currentValue, this.value.info, linkOpts);

      if (nestedRef === null) {
        return { name: "error", text: this.$t("invalid_uv").toString() };
      } else {
        return { name: "userview", ...nestedRef };
      }
    } else if (controlAttr === "static_text") {
      return { name: "static_text" };
    } else if (controlAttr === "static_image") {
      return { name: "static_image" };
    }
    // `calc` is needed because sizes should be relative to base font size.
    const heightSinglelineText = "calc(2em + 6px)";
    const heightMultilineText = "calc(4em + 12px)";
    const heightCodeEditor = "calc(100% - 1.5rem)";
    if (this.fieldType !== null) {
      switch (this.fieldType.type) {
        case "reference": {
          if (controlAttr === "qrcode") {
            return { name: "qrcode", ref: referenceEntriesRef(this.fieldType) };
          }

          if (controlAttr === "barcode") {
            return { name: "barcode" };
          }

          const refEntry: IReferenceType = {
            name: "reference",
            ref: referenceEntriesRef(this.fieldType),
            selectViews: [],
          };
          refEntry.linkedAttr = this.attributes["link"];
          refEntry.style = this.controlStyle();

          const selectView = attrToQuerySelf(this.attributes["select_view"], this.value.info, linkOpts);
          if (selectView !== null) {
            refEntry.selectViews.push({
              name: this.$t("select_view").toString(),
              query: selectView,
            });
          }
          const extraActions = this.attributes["extra_select_views"];
          if (Array.isArray(extraActions)) {
            extraActions.forEach(action => {
              if (typeof action === "object" && action.name) {
                const querySelf = attrToQuerySelf(action, this.value.info, linkOpts);
                if (querySelf) {
                  refEntry.selectViews.push({
                    name: String(action.name),
                    query: querySelf,
                  });
                }
              }
            });
          }
          return refEntry;
        }
        case "enum":
          return {
            name: "select",
            options: this.fieldType.values.map(x => ({ label: x, value: x })),
          };
        case "bool":
          return {
            name: "select",
            options: [{ label: this.$t("yes").toString(), value: true }, { label: this.$t("no").toString(), value: false }],
          };
        case "int":
          return { name: "text", type: "number", style: this.controlStyle() };
        // FIXME: Fix calendar field.
        case "date":
          return { name: "calendar", showTime: false, timeStep: null };
        case "datetime":
          return { name: "calendar", showTime: true, timeStep: this.attributes["time_step"] };
      }
    } else {
      switch (this.type.type) {
        case "bool":
          return {
            name: "select",
            options: [{ label: this.$t("yes").toString(), value: true }, { label: this.$t("no").toString(), value: false }],
          };
        case "int":
          return { name: "text", type: "number", style: this.controlStyle() };
        case "date":
          return { name: "calendar", showTime: false, timeStep: null };
        case "datetime":
          return { name: "calendar", showTime: true, timeStep: null };
      }
    }

    // Plain text
    switch (this.textType) {
      case "multiline":
        return { name: "textarea", style: this.controlStyle(heightMultilineText) };
      case "codeeditor":
        return {
          name: "codeeditor",
          language: String(this.attributes["language"] || "sql"),
          style: this.controlStyle(heightCodeEditor),
        };
      case "markdown":
        return {
          name: "markdown",
          editType: "markdown",
          style: this.controlStyle(heightMultilineText),
        };
      case "wysiwyg":
        return {
          name: "markdown",
          editType: "wysiwyg",
          style: this.controlStyle(heightMultilineText),
        };
      default:
        return { name: "text", type: "text", style: this.controlStyle() };
    }
  }

  @Watch("inputType.name")
  private watchInputType() {
    // These state values are essentially "backward props", that is, are supposed to be set by child components
    // via `update:` events. This creates a problem: when do we clean these state values? For example, when
    // switched from "user_view" to "text" component type, we can't expect `update:actions` event that will
    // clear `actions`, as the new component is not aware of actions at all.
    //
    // To address this, we assume that every single component is capable of correctly reacting to update of its props
    // and issues `update:` events as needed. Therefore we only need to focus on switches between components.
    // If we detect a switch we clear all state values and expect the new component to emit `update:` events for
    // values it actually supports.

    this.actions = [];
    this.enableFilter = false;
  }

  private mounted() {
    this.forceRerender();
    if (this.autofocus) {
      const type = this.inputType;
      const control = this.$refs["control"];
      if (control) {
        if (type.name === "text") {
          (control as HTMLElement).focus();
        } else if (type.name === "textarea") {
          (control as HTMLElement).focus();
        } else if (type.name === "check") {
          (control as HTMLElement).focus();
        }
      }
    }
  }

  private updateValue(newValue: unknown) {
    if (this.currentValue !== newValue) {
      this.$emit("update", newValue);
    }
  }
}
</script>

<style scoped>
  /* Current Z layout:

  * Drop-down menu    (1200)
  * FormControl       (1000)

  */

  .fullscreen_button {
    line-height: 1.25em;
    font-size: 24px;
    background: none;
    border: none;
    cursor: pointer;
    float: right;
    color: var(--MainTextColor);
  }

  /deep/ .tabl {
    height: initial !important;
  }

  .input_label__container {
    padding: 0;
    display: flex;
    height: 2em;
  }

  .input_label {
    align-self: center;
    margin-bottom: 3px;
    margin-right: 5px;
    overflow: hidden;
    text-overflow: ellipsis;
    white-space: pre;
    cursor: question;
    color: var(--MainTextColor);
    font-weight: 600;
    font-size: 1.25em;
  }

  .input_label_single {
    align-self: center;
    margin-bottom: 0;
    overflow: hidden;
    text-overflow: ellipsis;
    white-space: pre;
    cursor: question;
    width: 100%;
    opacity: 0.7;
    color: var(--MainTextColorLight);
  }

  .empty_userview_text {
    opacity: 0.7;
    color: var(--MainTextColorLight);
  }

  input {
    border: 1px solid rgb(81, 152, 57);
  }

  .actions-menu {
    width: max-content;
    display: inline-block;
  }

  .actions-menu_actions-button {
    border: 0 !important;
    line-height: normal;
    padding: 2px;
    padding-left: 1px;
    height: 100%;
    text-align: left;
    border-radius: 0 !important;
  }

  .nested-menu {
    color: var(--MainBorderColor) !important;
    display: flex;
    align-items: center;
    margin-bottom: 5px;
  }

  .nested-menu > .actions-menu {
    width: max-content;
    display: inline-block;
  }

  .nested-menu >>> .actions-menu_actions-button {
    border: 0 !important;
    line-height: normal;
    padding: 2px;
    height: 100%;
    width: auto;
    text-align: left;
    border-radius: 0 !important;
    margin-right: 0;
  }

  .caption-editors {
    display: inline-block;
    margin-left: 2px;
  }

  .form-data > .form-control-panel.form-control-panel_editor {
    height: 100%;
    width: 100%;
    max-height: 500px;
  }

  .form-control-panel {
    padding-right: 2px;
    max-width: 60%;
    max-height: 60%;
    min-width: 14rem;
    box-sizing: content-box;
  }

  .form-control-panel_editor {
    width: 60%;
    height: 60%;
  }

  .form-control-panel_select {
    border-color: var(--NavigationBackColor);
    width: 100%;
    padding: 0.375rem 0.75rem;
    height: calc(1.5em + 0.75rem + 2px);
  }

  .form-control-panel_checkbox {
    border-color: var(--NavigationBackColor);
  }

  .form-control-panel_textarea {
    border-color: var(--NavigationBackColor);
    width: 100%;
    overflow-y: hidden !important;
    overflow-x: hidden !important;
    word-wrap: unset !important;
    padding: 0.375rem 0.75rem;
    resize: none;
    vertical-align: top;
  }

  .multilines {
    overflow-y: auto !important;
  }

  .singleline {
    overflow-x: auto !important;
    max-height: 40px;
  }

  .form-control-panel_select,
  .form-control-panel_checkbox,
  .form-control-panel_textarea {
    border-radius: 0;
    box-shadow: none;
    -webkit-appearance: none;
    background: white;
  }

  .form-control-panel_select_req,
  .form-control-panel_checkbox_req,
  .form-control-panel_textarea_req {
    background-color: var(--WarningColor);
  }

  .form-control-panel_select_error,
  .form-control-panel_checkbox_error,
  .form-control-panel_textarea_error {
    background-color: var(--FailColor) !important;
  }

  .form-control-panel_select:focus,
  .form-control-panel_checkbox:focus,
  .form-control-panel_textarea:focus {
    border-color: var(--NavigationBackColor);
    box-shadow: 0 0 0 white;
  }

  .form-control-panel_select:disabled,
  .form-control-panel_checkbox:disabled,
  .form-control-panel_textarea:disabled {
    background-color: var(--ControlDisableColor);
  }

  @media screen and (max-aspect-ratio: 13/9) {
    @media screen and (max-device-width: 480px) {
      .form-control-panel-hidden {
        margin-top: 7px;
        position: sticky;
      }

      .nested-menu {
        z-index: 0; /* чтобы при нажатии на "действия" в подтаблице остальные аналогичные кнопки других подтаблиц были ниже темного блока */
        position: sticky;
      }

      .nested-menu > .actions-menu >>> .div-with-actions {
        position: absolute !important;
        top: 35px;
        left: -30px;
      }

      .nested-menu:hover {
        z-index: 1200; /* меню действий для подтаблиц поверх темного фона */
      }

      .form-control-panel_select,
      .form-control-panel_checkbox,
      .form-control-panel_textarea {
        position: -webkit-sticky;
        position: sticky;
        left: 1px;
        display: block;
      }

      td > .form-control-panel > .form-control-panel_textarea {
        width: 100%;
      }

      td > div.form-control-panel > pre {
        min-width: 0 !important;
      }

      .caption-editors {
        position: sticky;
        left: 3px;
        width: max-content;
      }

      .input_label {
        max-width: 150px;
      }
    }
  }

  *:focus {
    border: 0 !important;
    box-shadow: none !important;
  }
</style><|MERGE_RESOLUTION|>--- conflicted
+++ resolved
@@ -259,23 +259,6 @@
               v-visible="enableFilter"
               @update:filterString="filterString = $event"
             />
-<<<<<<< HEAD
-=======
-            <i
-              v-if="qrCodeScanner !== null"
-              class="material-icons material-button scanner-button"
-              @click="qrCodeScanner"
-            >
-              qr_code_2
-            </i>
-            <i
-              v-if="barCodeScanner !== null"
-              class="material-icons material-button scanner-button"
-              @click="barCodeScanner"
-            >
-              qr_code_scanner
-            </i>
->>>>>>> 20f21916
             <ActionsMenu
               :actions="actions"
               menu-align="right"
