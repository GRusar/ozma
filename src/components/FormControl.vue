<i18n>
    {
        "en": {
            "yes": "Yes",
            "no": "No",
            "boolean_null": "Empty",
            "invalid_uv": "Nested user view rows should be JSON objects with 'ref' and 'args' defined",
            "data_will_load_after_save": "Data will load after save",
            "select_view": "Add in modal window"
        },
        "ru": {
            "yes": "Да",
            "no": "Нет",
            "boolean_null": "Пусто",
            "invalid_uv": "Столбцы со вложенными представлениями должны быть JSON-объектами с заданными полями 'ref' и 'args'",
            "data_will_load_after_save": "Данные загрузятся после сохранения",
            "select_view": "Создать во вложенном окне"
        }
    }
</i18n>

<template>
  <fragment>
    <InputSlot
      v-if="inputType.name !== 'userview' && inputType.name !== 'empty_userview'"
      :inline="!isMultiline"
      :modal-only="modalOnly"
      :is-cell-edit="isCellEdit"
      :label="usedCaption"
      :background-color="cellColor"
      :color-variables="colorVariables"
      :text-align="textAlign"
      :modal="$isMobile && (forceModalOnMobile || isMultiline)"
      :required="!isNullable"
      :empty="currentValueIsNull"
      @close-modal-input="$emit('close-modal-input')"
      @focus="onFocus"
    >
      <template #default="iSlot">
        <template v-if="inputType.name === 'error'">
          {{ inputType.text }}
        </template>
        <Input
          v-else-if="inputType.name === 'text'"
          :value="currentValue"
          :qrcode-input="isQRCodeInput"
          :is-cell-edit="isCellEdit"
          :disabled="isDisabled"
          :required="!isNullable"
          :autofocus="autofocus || iSlot.autofocus"
          :text-align="textAlign"
          :background-color="cellColor"
          @input="updateValue"
          @set-input-height="setInputHeight"
          @focus="iSlot.onFocus"
          @blur="$emit('blur', $event)"
          @move-selection-next-row="$emit('move-selection-next-row', $event)"
          @move-selection-next-column="$emit('move-selection-next-column', $event)"
        />
        <Textarea
          v-else-if="inputType.name === 'textarea'"
          :value="currentValue"
          :is-cell-edit="isCellEdit"
          :disabled="isDisabled"
          :height="customHeight"
          :required="!isNullable"
          :autofocus="autofocus || iSlot.autofocus"
          :text-align="textAlign"
          :background-color="cellColor"
          @set-input-height="setInputHeight"
          @update:value="updateValue"
          @focus="iSlot.onFocus"
          @blur="$emit('blur', $event)"
        />
        <Calendar
          v-else-if="inputType.name === 'calendar'"
          ref="control"
          :value="currentValue"
          :text-value="textValue"
          :autofocus="autofocus || iSlot.autofocus"
          :is-cell-edit="isCellEdit"
          :show-time="inputType.showTime"
          :time-step="inputType.timeStep ? inputType.timeStep : undefined"
          :required="!isNullable"
          :background-color="cellColor"
          @focus="iSlot.onFocus"
          @blur="$emit('blur', $event)"
          @move-selection-next-row="$emit('move-selection-next-row', $event)"
          @move-selection-next-column="$emit('move-selection-next-column', $event)"
          @update:value="updateValue"
        />
        <ValueSelect
          v-else-if="inputType.name === 'select'"
          ref="control"
          :value="currentValue"
          :options="inputType.options"
          :height="customHeight"
          :autofocus="autofocus || iSlot.autofocus"
          :required="!isNullable"
          :disabled="isDisabled"
          :background-color="cellColor"
          @update:value="updateValue"
          @focus="iSlot.onFocus"
          @blur="$emit('blur', $event)"
        />
        <CodeEditor
          v-else-if="inputType.name === 'codeeditor'"
          ref="control"
          :language="inputType.language"
          :is-modal="iSlot.modal"
          :style="inputType.style"
          :content="textValue"
          :read-only="isDisabled"
          :autofocus="autofocus || iSlot.autofocus"
          :required="!isNullable"
          @update:content="updateValue"
          @focus="iSlot.onFocus"
          @blur="$emit('blur', $event)"
        />
        <MarkdownEditor
          v-else-if="inputType.name === 'markdown'"
          ref="control"
          :height="customHeight"
          :edit-type="inputType.editType"
          :content="textValue"
          :read-only="isDisabled"
          :autofocus="autofocus || iSlot.autofocus"
          :required="!isNullable"
          @update:content="updateValue"
          @focus="iSlot.onFocus"
          @blur="$emit('blur', $event)"
        />
        <input
          v-else-if="inputType.name === 'check'"
          ref="control"
          type="checkbox"
          :value="currentValue"
          :autofocus="autofocus || iSlot.autofocus"
          :class="['form-control-panel_checkbox',
                   {'form-control-panel_checkbox_req': isAwaited && !disableColor}]"
          :disabled="isDisabled"
          :required="!isNullable"
          @input="updateValue($event.target.value)"
          @focus="iSlot.onFocus"
          @blur="$emit('blur', $event)"
        >
        <QRCode
          v-else-if="inputType.name === 'qrcode'"
          :id="typeof currentValue === 'number' ? currentValue : undefined"
          :entity="inputType.ref"
          :height="customHeight"
        />
        <BarCodePrint
          v-else-if="inputType.name === 'barcode'"
          ref="control"
          :content="textValue"
        />
        <div v-else-if="inputType.name === 'static_text'">
          {{ textValue }}
        </div>
        <img v-else-if="inputType.name === 'static_image'" :src="textValue">
        <ReferenceField
          v-else-if="inputType.name === 'reference'"
          ref="control"
          :value="value"
          :select-views="inputType.selectViews"
          :height="customHeight"
          :reference-entity="inputType.ref"
          :link-attr="inputType.linkAttr"
          :uv-args="uvArgs"
          :autofocus="autofocus || iSlot.autofocus"
          :nullable="isNullable"
          :disabled="isDisabled"
          :background-color="cellColor"
          :qrcode-input="isQRCodeInput"
          @update:actions="actions = $event"
          @update:buttons="panelButtons = $event"
          @focus="iSlot.onFocus"
          @blur="$emit('blur', $event)"
          @update:value="updateValue($event)"
          @goto="$emit('goto', $event)"
        />
      </template>
    </InputSlot>
    <template v-if="inputType.name === 'userview' || inputType.name == 'empty_userview'">
      <b-row>
        <b-col
          v-if="usedCaption"
          :cols="isMultiline ? 12 : 4"
        >
          <div v-if="inputType.name == 'empty_userview'">
            <div class="nested-menu">
              <label
                v-b-tooltip.click.blur.bottom.noninteractive
                class="input_label not-loaded"
                :title="usedCaption"
              >
                {{ usedCaption }}
              </label>
              <ActionsMenu
                menu-align="right"
                :actions="[]"
              />
            </div>
            <div class="empty_userview_text">
              {{ $t('data_will_load_after_save') }}
            </div>
          </div>
          <HeaderPanel
            v-else-if="inputType.name === 'userview'"
            :title="usedCaption"
            :actions="actions"
            :buttons="panelButtons"
            :is-enable-filter="enableFilter"
            :view="inputType"
            :filter-string="filterString"
            :is-loading="isUserViewLoading"
            @update:filterString="filterString = $event"
            @goto="$emit('goto', $event)"
          />
        </b-col>
        <b-col :cols="!isMultiline && usedCaption ? 8 : 12">
          <div
            v-if="inputType.name === 'userview'"
            :style="{ backgroundColor: cellColor }"
          >
            <NestedUserView
              ref="control"
              :args="inputType.args"
              :default-values="inputType.defaultValues"
              :scope="scope"
              :level="level + 1"
              :filter-string="filterString"
              @update:actions="actions = $event"
              @update:panelButtons="panelButtons = $event"
              @update:enableFilter="enableFilter = $event"
              @update:isLoading="isUserViewLoading = $event"
              @update:title="updateTitle"
              @goto="$emit('goto', $event)"
            />
          </div>
        </b-col>
      </b-row>
    </template>
  </fragment>
</template>

<script lang="ts">
import { Component, Vue, Prop, Watch } from "vue-property-decorator";
import { namespace } from "vuex-class";
import type { AttributesMap, ValueType } from "ozma-api";

import { valueToText, valueIsNull } from "@/values";
import { Action } from "@/components/ActionsMenu.vue";
import { IQuery, attrToQuerySelf } from "@/state/query";
import { ISelectOption } from "@/components/multiselect/MultiSelect.vue";
import { IEntriesRef, referenceEntriesRef } from "@/state/entries";
import type { ICombinedValue, IUserViewArguments } from "@/user_views/combined";
import { currentValue, homeSchema } from "@/user_views/combined";
import { PanelButton } from "@/components/ButtonsPanel.vue";
import { IEntityRef } from "ozma-api/src";
import FormInputPlaceholder from "@/components/FormInputPlaceholder.vue";
import { getColorVariables } from "@/utils_colors";
import { IReferenceSelectAction } from "./ReferenceMultiSelect.vue";

interface ITextType {
  name: "text";
  type: "text" | "number";
  style: Record<string, unknown>;
}

interface ITextAreaType {
  name: "textarea";
  style: Record<string, unknown>;
}

interface ICodeEditorType {
  name: "codeeditor";
  language: string;
  style: Record<string, unknown>;
}

interface IQRCodeType {
  name: "qrcode";
  ref: IEntityRef;
}

interface IBarCodeType {
  name: "barcode";
}

interface IMarkdownEditorType {
  name: "markdown";
  editType: string;
  style: Record<string, unknown>;
}

interface ISelectType {
  name: "select";
  options: ISelectOption<unknown>[];
}

interface IReferenceType {
  name: "reference";
  ref: IEntriesRef;
  linkAttr?: unknown;
  selectViews: IReferenceSelectAction[];
  style?: Record<string, unknown>;
}

interface ICheckType {
  name: "check";
}

export interface IUserViewType extends IQuery {
  name: "userview";
}

interface IEmptyUserViewType {
  name: "empty_userview";
}

interface IErrorType {
  name: "error";
  text: string;
}

interface ICalendarType {
  name: "calendar";
  showTime: boolean;
  timeStep: number | null;
}

interface IStaticTextType {
  name: "static_text";
}

interface IStaticImageType {
  name: "static_image";
}

export type IType =
  ITextType
  | ITextAreaType
  | ICodeEditorType
  | IMarkdownEditorType
  | ISelectType
  | IReferenceType
  | ICheckType
  | IUserViewType
  | IEmptyUserViewType
  | IErrorType
  | ICalendarType
  | IStaticTextType
  | IStaticImageType
  | IQRCodeType
  | IBarCodeType;

const staging = namespace("staging");

const heightExclusions = ["select", "reference"];
const multilineTypes = ["markdown", "codeeditor", "textarea", "userview", "empty_userview", "static_image"];

@Component({
  // Looks ugly and wordy, but due to `import` this can not be generated.
  // `as any` due to weird typing, see https://github.com/vuejs/vue-class-component/issues/323
  components: {
    CodeEditor: () => ({
      component: import("@/components/editors/CodeEditor.vue") as any,
      loading: FormInputPlaceholder,
    }),
    MarkdownEditor: () => ({
      component: import("@/components/editors/MarkdownEditor.vue") as any,
      loading: FormInputPlaceholder,
    }),
    ValueSelect: () => ({
      component: import("@/components/ValueSelect.vue") as any,
      loading: FormInputPlaceholder,
    }),
    Calendar: () => ({
      component: import("@/components/Calendar.vue") as any,
      loading: FormInputPlaceholder,
    }),
    ReferenceField: () => ({
      component: import("@/components/ReferenceField.vue") as any,
      loading: FormInputPlaceholder,
    }),
    InputSlot: () => ({
      component: import("@/components/form/InputSlot.vue") as any,
      // InputSlot require different placeholder, otherwise it looks bad, but I don't want to clutter it.
    }),
    Input: () => ({
      component: import("@/components/form/Input.vue") as any,
      loading: FormInputPlaceholder,
    }),
    Textarea: () => ({
      component: import("@/components/form/Textarea.vue") as any,
      loading: FormInputPlaceholder,
    }),
    NestedUserView: () => ({
      component: import("@/components/NestedUserView.vue") as any,
      loading: FormInputPlaceholder,
    }),
    HeaderPanel: () => ({
      component: import("@/components/panels/HeaderPanel.vue") as any,
      loading: FormInputPlaceholder,
    }),
    QRCode: () => ({
      component: import("@/components/qrcode/QRCode.vue") as any,
      loading: FormInputPlaceholder,
    }),
    BarCode: () => ({
      component: import("@/components/barcode/BarCode.vue") as any,
      loading: FormInputPlaceholder,
    }),
    BarCodePrint: () => ({
      component: import("@/components/barcode/BarCodePrint.vue") as any,
      loading: FormInputPlaceholder,
    }),
  },
})
export default class FormControl extends Vue {
  @Prop({ type: Object, required: true }) type!: ValueType; // this.uv.info.columns[x].valueType
  @Prop({ type: Object, required: true }) value!: ICombinedValue; // this.local.getValueByRef, or other value
  @Prop({ type: Object, default: () => ({}) }) attributes!: AttributesMap; // {...this.uv.attributes, ...this.uv.columnAttributes[x], ...row.attributes, ...value.attributes}
  @Prop({ type: Boolean, default: false }) locked!: boolean;
  @Prop({ type: Object, required: true }) uvArgs!: IUserViewArguments; // this.uv.args
  @Prop({ type: String, default: "" }) caption!: string;
  @Prop({ type: Boolean, default: false }) forceCaption!: boolean;
  @Prop({ type: Boolean, default: false }) disableColor!: boolean;
  @Prop({ type: String, required: true }) scope!: string; // this.scope
  @Prop({ type: Number, required: true }) level!: number; // this.level
  @Prop({ type: Boolean, default: false }) autofocus!: boolean;
  // Whether to only use modal, if applicable.
  @Prop({ type: Boolean, default: false }) modalOnly!: boolean;
  // Is this FormControl used from a Table.
  // FIXME: maybe we can get rid of this?
  @Prop({ type: Boolean, default: false }) isCellEdit!: boolean;
  @Prop({ type: Boolean, default: false }) forceModalOnMobile!: boolean;

  private actions: Action[] = [];
  private panelButtons: PanelButton[] = [];
  private codeEditorKey = 0;
  private filterString = "";
  private title = "";
  private enableFilter = false;
  private isUserViewLoading = true;

  get isNullable() {
    return this.value.info === undefined || this.value.info.field === null ? true : this.value.info.field.isNullable;
  }

  // Current value, can be a raw value (e.g., a string for a `datetime` value) or a validated value.
  get currentValue() {
    return currentValue(this.value);
  }

  get currentValueIsNull() {
    return valueIsNull(this.currentValue);
  }

  get isAwaited() {
    // We use `value.value` here to highlight unvalidated values.
    return !this.isNullable && valueIsNull(this.value.value);
  }

  get isDisabled() {
    return this.locked || this.value.info === undefined || this.value.info.field === null;
  }

  // Textual representation of `currentValue`.
  get textValue() {
    return valueToText(this.type, this.currentValue);
  }

  get isMultiline() {
    return multilineTypes.includes(this.inputType.name);
  }

  // Priority of captions:
  // 1. "caption", if caption is forced;
  // 2. "title", if there is a title or we show static content. The latter has "no title", because most likely
  //    a user doesn't want to have a caption for these.
  // 3. "caption".
  get usedCaption(): string {
    if (this.forceCaption) {
      return this.caption;
    } else if (this.inputType.name === "static_text" || this.inputType.name === "static_image" || this.title !== "") {
      return this.title;
    } else {
      return this.caption;
    }
  }

  get controlPanelStyle() {
    if (this.customHeight === null) {
      return {};
    }

    const excludeHeight = heightExclusions.includes(this.inputType.name);
    const isHeightOnPanel = !this.isMultiline;
    const height = isHeightOnPanel ? { height: `${this.customHeight}px` } : {};
    return !excludeHeight ? { ...height, maxHeight: "initial" } : {};
  }

  private updateTitle(title: string | null) {
    this.title = title ?? this.caption;
  }

  private setInputHeight(value: number) {
    this.$emit("set-input-height", value);
  }

  get isQRCodeInput() {
    return "qrcode_input" in this.attributes ? this.attributes["qrcode_input"] : false;
  }

  get textAlign() {
    if ("text_align" in this.attributes) {
      return String(this.attributes["text_align"]);
    } else if (this.inputType.name === "text" && this.inputType.type === "number") {
      return "right";
    } else {
      return "left";
    }
  }

  get cellColor() {
    return "cell_color" in this.attributes ? String(this.attributes["cell_color"]) : null;
  }

  get colorVariables() {
    if ("cell_variant" in this.attributes) {
      return getColorVariables("input", this.attributes["cell_variant"]);
    } else if (this.cellColor) {
      console.warn("`cell_color` attribute is deprecated, use `cell_variant` instead.");
      return getColorVariables("input", { background: this.cellColor });
    } else {
      return null;
    }
  }

  get customHeight() {
    const heightAttr = Number(this.attributes["control_height"]);
    return Number.isNaN(heightAttr) ? null : heightAttr;
  }

  get textType() {
    return String(this.attributes["text_type"]);
  }

  private controlStyle(defaultHeight?: string): Record<string, unknown> {
    const height = this.customHeight !== null ? `${this.customHeight}px` : defaultHeight;
    return { height };
  }

  get fieldType() {
    return this.value.info?.field?.fieldType || null;
  }

  get inputType(): IType {
    const home = homeSchema(this.uvArgs);
    const linkOpts = home !== null ? { homeSchema: home } : undefined;

    const controlAttr = String(this.attributes["control"]);
    if (controlAttr === "user_view") {
      if (this.currentValue === null || this.currentValue === undefined) {
        return { name: "empty_userview" };
      }

      const nestedRef = attrToQuerySelf(this.currentValue, this.value.info, linkOpts);

      if (nestedRef === null) {
        return { name: "error", text: this.$t("invalid_uv").toString() };
      } else {
        return { name: "userview", ...nestedRef };
      }
    } else if (controlAttr === "static_text") {
      return { name: "static_text" };
    } else if (controlAttr === "static_image") {
      return { name: "static_image" };
    }
    // `calc` is needed because sizes should be relative to base font size.
    const heightMultilineText = "calc(4em + 12px)";
    const heightCodeEditor = "200px";

    // FIXME: return proper type from backend instead.
    if (this.value.info?.fieldRef.name === "id") {
      if (controlAttr === "qrcode") {
        return { name: "qrcode", ref: this.value.info.fieldRef.entity };
      }

      if (controlAttr === "barcode") {
        return { name: "barcode" };
      }
    }

    const booleanOptions = [{ label: this.$t("yes").toString(), value: true }, { label: this.$t("no").toString(), value: false }];
    const booleanNullableOptions = [...booleanOptions, { label: this.$t("boolean_null").toString(), value: null }];

    if (this.fieldType !== null) {
      switch (this.fieldType.type) {
        case "reference": {
          if (controlAttr === "qrcode") {
            return { name: "qrcode", ref: referenceEntriesRef(this.fieldType).entity };
          }

          if (controlAttr === "barcode") {
            return { name: "barcode" };
          }

          const refEntry: IReferenceType = {
            name: "reference",
            ref: referenceEntriesRef(this.fieldType),
            selectViews: [],
          };
          refEntry.linkAttr = this.attributes["link"];
          refEntry.style = this.controlStyle();

          const selectView = attrToQuerySelf(this.attributes["select_view"], this.value.info, linkOpts);
          if (selectView !== null) {
            refEntry.selectViews.push({
              name: this.$t("select_view").toString(),
              query: selectView,
            });
          }
          const extraActions = this.attributes["extra_select_views"];
          if (Array.isArray(extraActions)) {
            extraActions.forEach(action => {
              if (typeof action === "object" && action.name) {
                const querySelf = attrToQuerySelf(action, this.value.info, linkOpts);
                if (querySelf) {
                  refEntry.selectViews.push({
                    name: String(action.name),
                    query: querySelf,
                  });
                }
              }
            });
          }
          return refEntry;
        }
        case "enum":
          return {
            name: "select",
            options: this.fieldType.values.map(x => ({ label: x, value: x })),
          };
        case "bool":
          return {
            name: "select",
            options: this.isNullable ? booleanNullableOptions : booleanOptions,
          };
        case "int":
          return { name: "text", type: "number", style: this.controlStyle() };
        // FIXME: Fix calendar field.
        case "date":
          return { name: "calendar", showTime: false, timeStep: null };
        case "datetime": {
          const timeStep = Number(this.attributes["time_step"]);
          return { name: "calendar", showTime: true, timeStep: Number.isNaN(timeStep) ? null : timeStep };
        }
        case "json":
          return {
            name: "codeeditor",
            language: "json",
            style: this.controlStyle(heightCodeEditor),
          };
      }
    } else {
      switch (this.type.type) {
        case "bool":
          return {
            name: "select",
            options: this.isNullable ? booleanNullableOptions : booleanOptions,
          };
        case "int":
          return { name: "text", type: "number", style: this.controlStyle() };
        case "date":
          return { name: "calendar", showTime: false, timeStep: null };
        case "datetime": {
          const timeStep = Number(this.attributes["time_step"]);
          return { name: "calendar", showTime: true, timeStep: Number.isNaN(timeStep) ? null : timeStep };
        }
        case "json":
          return {
            name: "codeeditor",
            language: "json",
            style: this.controlStyle(heightCodeEditor),
          };
      }
    }

    // Plain text
    switch (this.textType) {
      case "multiline":
        return { name: "textarea", style: this.controlStyle(heightMultilineText) };
      case "codeeditor":
        return {
          name: "codeeditor",
          language: String(this.attributes["language"] || "sql"),
          style: this.controlStyle(heightCodeEditor),
        };
      case "markdown":
        return {
          name: "markdown",
          editType: "markdown",
          style: this.controlStyle(heightMultilineText),
        };
      case "wysiwyg":
        return {
          name: "markdown",
          editType: "wysiwyg",
          style: this.controlStyle(heightMultilineText),
        };
      default:
        return { name: "text", type: "text", style: this.controlStyle() };
    }
  }

  @Watch("inputType.name")
  private watchInputType(newName: string, oldName: string) {
    // These state values are essentially "backward props", that is, are supposed to be set by child components
    // via `update:` events. This creates a problem: when do we clean these state values? For example, when
    // switched from "user_view" to "text" component type, we can't expect `update:actions` event that will
    // clear `actions`, as the new component is not aware of actions at all.
    //
    // To address this, we assume that every single component is capable of correctly reacting to update of its props
    // and issues `update:` events as needed. Therefore we only need to focus on switches between components.
    // If we detect a switch we clear all state values and expect the new component to emit `update:` events for
    // values it actually supports.

    if (newName === oldName) return;

    this.actions = [];
    this.panelButtons = [];
    this.title = "";
    this.filterString = "";
    this.enableFilter = false;
  }

  private mounted() {
    if (this.autofocus) {
      const type = this.inputType;
      const control = this.$refs["control"];
      if (control) {
        if (type.name === "text") {
          (control as HTMLElement).focus();
        } else if (type.name === "textarea") {
          (control as HTMLElement).focus();
        } else if (type.name === "check") {
          (control as HTMLElement).focus();
        }
      }
    }
  }

  private updateValue(newValue: unknown) {
    if (this.currentValue !== newValue) {
      this.$emit("update", newValue);
    }

    const closeAfterUpdate: IType["name"][] = ["select", "reference"];
    if (closeAfterUpdate.includes(this.inputType.name)) {
      this.$emit("close-modal-input");
    }
  }

  private onFocus() {
    if (!this.isCellEdit) {
      this.$root.$emit("form-input-focused");
    }
  }
}
</script>

<style lang="scss" scoped>
  /* Current Z layout:

  * Drop-down menu    (1200)
  * FormControl       (1000)

  */

  .fullscreen_button {
    background: none;
    border: none;
    cursor: pointer;
    float: right;
    color: var(--MainTextColor);
  }

  .input_label__container {
    padding: 0;
    display: flex;
    height: 2em;
  }

  .input_label {
    align-self: center;
    margin-bottom: 3px;
    margin-right: 5px;
    overflow: hidden;
    text-overflow: ellipsis;
    white-space: pre;
    color: var(--MainTextColor);
    font-weight: 600;
    font-size: 1.25em;

    &.not-loaded {
      color: var(--MainTextColorLight);
    }
  }

<<<<<<< HEAD
=======
  .input_label_single {
    align-self: center;
    margin-bottom: 0;
    overflow: hidden;
    text-overflow: ellipsis;
    white-space: pre;
    width: 100%;
    opacity: 0.7;
    color: var(--MainTextColorLight);
  }

>>>>>>> 7ed8a532
  .empty_userview_text {
    opacity: 0.7;
    padding: 0.25rem 0.5rem;
    border: 1px dashed var(--MainBorderColor);
    border-radius: 0.2rem;
    color: var(--MainTextColorLight);
  }

  .actions-menu {
    width: max-content;
    display: inline-block;
  }

  .actions-menu_actions-button {
    border: 0 !important;
    line-height: normal;
    padding: 2px;
    padding-left: 1px;
    height: 100%;
    text-align: left;
    border-radius: 0 !important;
  }

  .nested-menu {
    height: 30px;
    margin-top: 5px;
    display: flex;
    align-items: center;
    color: var(--MainTextColor) !important;

    .input_label {
      margin-right: auto;

      &:focus {
        outline: none;
      }
    }

    > .actions-menu {
      width: max-content;
      display: inline-block;
    }

    ::v-deep .actions-menu_actions-button {
      border: 0 !important;
      line-height: normal;
      padding: 2px;
      height: 100%;
      width: auto;
      text-align: left;
      border-radius: 0 !important;
      margin-right: 0;
    }
  }

  .caption-editors {
    display: inline-block;
    margin-left: 2px;
  }

  .form-data > .form-control-panel.form-control-panel_editor {
    height: 100%;
    width: 100%;
    max-height: 500px;
  }

  .form-control-panel {
    padding-right: 2px;
    max-width: 60%;
    max-height: 60%;
    min-width: 14rem;
    box-sizing: content-box;
  }

  .form-control-panel_editor {
    width: 60%;
    height: 60%;
  }

  .form-control-panel_select {
    border-color: var(--NavigationBackColor);
    width: 100%;
    padding: 0.375rem 0.75rem;
    height: calc(1.5em + 0.75rem + 2px);
  }

  .form-control-panel_checkbox {
    border-color: var(--NavigationBackColor);
  }

  .form-control-panel_textarea {
    border-color: var(--NavigationBackColor);
    width: 100%;
    overflow-y: hidden !important;
    overflow-x: hidden !important;
    word-wrap: unset !important;
    padding: 0.375rem 0.75rem;
    resize: none;
    vertical-align: top;
  }

  .multilines {
    overflow-y: auto !important;
  }

  .singleline {
    overflow-x: auto !important;
    max-height: 40px;
  }

  .form-control-panel_select,
  .form-control-panel_checkbox,
  .form-control-panel_textarea {
    border-radius: 0;
    box-shadow: none;
    -webkit-appearance: none;
    background: white;
  }

  .form-control-panel_select_req,
  .form-control-panel_checkbox_req,
  .form-control-panel_textarea_req {
    background-color: var(--WarningColor);
  }

  .form-control-panel_select_error,
  .form-control-panel_checkbox_error,
  .form-control-panel_textarea_error {
    background-color: var(--FailColor) !important;
  }

  .form-control-panel_select:focus,
  .form-control-panel_checkbox:focus,
  .form-control-panel_textarea:focus {
    border-color: var(--NavigationBackColor);
    box-shadow: 0 0 0 white;
  }

  .form-control-panel_select:disabled,
  .form-control-panel_checkbox:disabled,
  .form-control-panel_textarea:disabled {
    background-color: var(--ControlDisableColor);
  }

  @media screen and (max-aspect-ratio: 13/9) {
    @media screen and (max-device-width: 480px) {
      .form-control-panel-hidden {
        margin-top: 7px;
        position: sticky;
      }

      .nested-menu {
        z-index: 0; /* чтобы при нажатии на "действия" в подтаблице остальные аналогичные кнопки других подтаблиц были ниже темного блока */
        position: sticky;
      }

      ::v-deep .nested-menu > .actions-menu .div-with-actions {
        position: absolute !important;
        top: 35px;
        left: -30px;
      }

      .nested-menu:hover {
        z-index: 1200; /* меню действий для подтаблиц поверх темного фона */
      }

      .form-control-panel_select,
      .form-control-panel_checkbox,
      .form-control-panel_textarea {
        position: -webkit-sticky;
        position: sticky;
        left: 1px;
        display: block;
      }

      td > .form-control-panel > .form-control-panel_textarea {
        width: 100%;
      }

      td > div.form-control-panel > pre {
        min-width: 0 !important;
      }

      .caption-editors {
        position: sticky;
        left: 3px;
        width: max-content;
      }
    }
  }

  *:focus {
    border: 0 !important;
    box-shadow: none !important;
  }
</style><|MERGE_RESOLUTION|>--- conflicted
+++ resolved
@@ -811,20 +811,6 @@
     }
   }
 
-<<<<<<< HEAD
-=======
-  .input_label_single {
-    align-self: center;
-    margin-bottom: 0;
-    overflow: hidden;
-    text-overflow: ellipsis;
-    white-space: pre;
-    width: 100%;
-    opacity: 0.7;
-    color: var(--MainTextColorLight);
-  }
-
->>>>>>> 7ed8a532
   .empty_userview_text {
     opacity: 0.7;
     padding: 0.25rem 0.5rem;
