<i18n>
    {
        "en": {
            "yes": "Yes",
            "no": "No",
            "boolean_null": "Empty",
            "invalid_uv": "Nested user view rows should be JSON objects with 'ref' and 'args' defined",
            "iframe_no_iframe_src": "Iframe requires `iframe_src` or `iframe_srcdoc` attribute",
            "data_will_load_after_save": "Data will load after save",
            "select_view": "Add in modal window"
        },
        "ru": {
            "yes": "Да",
            "no": "Нет",
            "boolean_null": "Пусто",
            "invalid_uv": "Столбцы со вложенными представлениями должны быть JSON-объектами с заданными полями 'ref' и 'args'",
            "iframe_no_iframe_src": "Для Iframe необходим атрибут `iframe_src` или `iframe_srcdoc`",
            "data_will_load_after_save": "Данные загрузятся после сохранения",
            "select_view": "Создать во вложенном окне"
        }
    }
</i18n>

<template>
  <fragment>
    <InputSlot
      v-if="inputType.name !== 'userview' && inputType.name !== 'empty_userview'"
      :inline="!isMultiline"
      :modal-only="modalOnly"
      :is-cell-edit="isCellEdit"
      :label="usedCaption"
      :background-color="cellColor"
      :color-variables="colorVariables"
      :text-align="textAlign"
      :modal="$isMobile && (forceModalOnMobile || isMultiline)"
      :required="!isNullable"
      :empty="currentValueIsNull"
      @close-modal-input="$emit('close-modal-input')"
      @focus="onFocus"
    >
      <template #default="iSlot">
        <Errorbox
          v-if="inputType.name === 'error'"
          :message="inputType.text"
        />
        <Input
          v-else-if="inputType.name === 'text'"
          :value="currentValue"
          :qrcode-input="isQRCodeInput"
          :is-cell-edit="isCellEdit"
          :disabled="isDisabled"
          :required="!isNullable"
          :autofocus="autofocus || iSlot.autofocus"
          :text-align="textAlign"
          :background-color="cellColor"
          @input="updateValue"
          @set-input-height="setInputHeight"
          @focus="iSlot.onFocus"
          @blur="$emit('blur', $event)"
          @move-selection-next-row="$emit('move-selection-next-row', $event)"
          @move-selection-next-column="$emit('move-selection-next-column', $event)"
        />
        <Textarea
          v-else-if="inputType.name === 'textarea'"
          :value="currentValue"
          :is-cell-edit="isCellEdit"
          :disabled="isDisabled"
          :height="customHeight"
          :required="!isNullable"
          :autofocus="autofocus || iSlot.autofocus"
          :text-align="textAlign"
          :background-color="cellColor"
          @set-input-height="setInputHeight"
          @update:value="updateValue"
          @focus="iSlot.onFocus"
          @blur="$emit('blur', $event)"
        />
        <Calendar
          v-else-if="inputType.name === 'calendar'"
          ref="control"
          :value="currentValue"
          :text-value="textValue"
          :autofocus="autofocus || iSlot.autofocus"
          :is-cell-edit="isCellEdit"
          :show-time="inputType.showTime"
          :time-step="inputType.timeStep ? inputType.timeStep : undefined"
          :required="!isNullable"
          :background-color="cellColor"
          @focus="iSlot.onFocus"
          @blur="$emit('blur', $event)"
          @move-selection-next-row="$emit('move-selection-next-row', $event)"
          @move-selection-next-column="$emit('move-selection-next-column', $event)"
          @update:value="updateValue"
        />
        <ValueSelect
          v-else-if="inputType.name === 'select'"
          ref="control"
          :value="currentValue"
          :options="inputType.options"
          :height="customHeight"
          :autofocus="autofocus || iSlot.autofocus"
          :required="!isNullable"
          :disabled="isDisabled"
          :background-color="cellColor"
          @update:value="updateValue"
          @focus="iSlot.onFocus"
          @blur="$emit('blur', $event)"
        />
        <CodeEditor
          v-else-if="inputType.name === 'codeeditor'"
          ref="control"
          :language="inputType.language"
          :is-modal="iSlot.modal"
          :style="inputType.style"
          :content="textValue"
          :read-only="isDisabled"
          :autofocus="autofocus || iSlot.autofocus"
          :required="!isNullable"
          @update:content="updateValue"
          @focus="iSlot.onFocus"
          @blur="$emit('blur', $event)"
        />
        <MarkdownEditor
          v-else-if="inputType.name === 'markdown'"
          ref="control"
          :height="customHeight"
          :edit-type="inputType.editType"
          :content="textValue"
          :read-only="isDisabled"
          :autofocus="autofocus || iSlot.autofocus"
          :required="!isNullable"
          @update:content="updateValue"
          @focus="iSlot.onFocus"
          @blur="$emit('blur', $event)"
        />
        <input
          v-else-if="inputType.name === 'check'"
          ref="control"
          type="checkbox"
          :value="currentValue"
          :autofocus="autofocus || iSlot.autofocus"
          :class="['form-control-panel_checkbox',
                   {'form-control-panel_checkbox_req': isAwaited && !disableColor}]"
          :disabled="isDisabled"
          :required="!isNullable"
          @input="updateValue($event.target.value)"
          @focus="iSlot.onFocus"
          @blur="$emit('blur', $event)"
        >
        <QRCode
          v-else-if="inputType.name === 'qrcode'"
          :id="typeof currentValue === 'number' ? currentValue : undefined"
          :entity="inputType.ref"
          :height="customHeight"
        />
        <BarCodePrint
          v-else-if="inputType.name === 'barcode'"
          ref="control"
          :content="textValue"
          :format="inputType.format"
        />
        <ButtonsPanel
          v-else-if="inputType.name === 'buttons'"
          :buttons="inputType.buttons"
          @goto="$emit('goto', $event)"
        />
        <IframeControl
          v-else-if="inputType.name === 'iframe'"
          :src="inputType.src"
          :srcdoc="inputType.srcdoc"
          :value="currentValue"
          :height="customHeight"
        />
        <div v-else-if="inputType.name === 'static_text'">
          {{ textValue }}
        </div>
        <img v-else-if="inputType.name === 'static_image'" :src="textValue">
        <ReferenceField
          v-else-if="inputType.name === 'reference'"
          ref="control"
          :value="value"
          :select-views="inputType.selectViews"
          :height="customHeight"
          :reference-entity="inputType.ref"
          :link-attr="inputType.linkAttr"
          :uv-args="uvArgs"
          :autofocus="autofocus || iSlot.autofocus"
          :nullable="isNullable"
          :disabled="isDisabled"
          :background-color="cellColor"
          :qrcode-input="isQRCodeInput"
          @update:actions="actions = $event"
          @update:buttons="buttons = $event"
          @focus="iSlot.onFocus"
          @blur="$emit('blur', $event)"
          @update:value="updateValue($event)"
          @goto="$emit('goto', $event)"
        />
      </template>
    </InputSlot>
    <template v-if="inputType.name === 'userview' || inputType.name == 'empty_userview'">
      <b-row>
        <b-col
          v-if="usedCaption"
          :cols="isMultiline ? 12 : 4"
        >
          <div v-if="inputType.name == 'empty_userview'">
            <div class="nested-menu">
              <label
                v-b-tooltip.click.blur.bottom.noninteractive
                class="input_label not-loaded"
                :title="usedCaption"
              >
                {{ usedCaption }}
              </label>
            </div>
            <div class="empty_userview_text">
              {{ $t('data_will_load_after_save') }}
            </div>
          </div>
          <HeaderPanel
            v-else-if="inputType.name === 'userview'"
            :title="usedCaption"
            :buttons="buttons"
            :is-enable-filter="enableFilter"
            :view="inputType"
            :filter-string="filterString"
            :is-loading="isUserViewLoading"
            @update:filterString="filterString = $event"
            @goto="$emit('goto', $event)"
          />
        </b-col>
        <b-col :cols="!isMultiline && usedCaption ? 8 : 12">
          <div
            v-if="inputType.name === 'userview'"
            :style="{ backgroundColor: cellColor }"
          >
            <NestedUserView
              ref="control"
              :args="inputType.args"
              :default-values="inputType.defaultValues"
              :scope="scope"
              :level="level + 1"
              :filter-string="filterString"
              @update:buttons="buttons = $event"
              @update:enableFilter="enableFilter = $event"
              @update:isLoading="isUserViewLoading = $event"
              @update:title="updateTitle"
              @goto="$emit('goto', $event)"
            />
          </div>
        </b-col>
      </b-row>
    </template>
  </fragment>
</template>

<script lang="ts">
import { Component, Vue, Prop, Watch } from "vue-property-decorator";
import { namespace } from "vuex-class";
import type { AttributesMap, ValueType } from "ozma-api";

import { valueToText, valueIsNull } from "@/values";
import { IQuery, attrToQuerySelf } from "@/state/query";
import { ISelectOption } from "@/components/multiselect/MultiSelect.vue";
import { IEntriesRef, referenceEntriesRef } from "@/state/entries";
import type { ICombinedValue, IUserViewArguments } from "@/user_views/combined";
import { currentValue, homeSchema } from "@/user_views/combined";
import { IEntityRef } from "ozma-api/src";

import type { Button } from "@/components/buttons/buttons";
import { attrToButtons } from "@/components/buttons/buttons";
import FormInputPlaceholder from "@/components/FormInputPlaceholder.vue";
import { getColorVariables } from "@/utils_colors";
import { IReferenceSelectAction } from "./ReferenceMultiSelect.vue";

interface ITextType {
  name: "text";
  type: "text" | "number";
  style: Record<string, unknown>;
}

interface ITextAreaType {
  name: "textarea";
  style: Record<string, unknown>;
}

interface ICodeEditorType {
  name: "codeeditor";
  language: string;
  style: Record<string, unknown>;
}

interface IQRCodeType {
  name: "qrcode";
  ref: IEntityRef;
}

interface IBarCodeType {
  name: "barcode";
  format?: string;
}

type IIframeType =
  | {
    name: "iframe";
    src: string;
  }
  | {
    name: "iframe";
    srcdoc: string;
  };

interface IMarkdownEditorType {
  name: "markdown";
  editType: string;
  style: Record<string, unknown>;
}

interface ISelectType {
  name: "select";
  options: ISelectOption<unknown>[];
}

interface IReferenceType {
  name: "reference";
  ref: IEntriesRef;
  linkAttr?: unknown;
  selectViews: IReferenceSelectAction[];
  style?: Record<string, unknown>;
}

interface ICheckType {
  name: "check";
}

export interface IUserViewType extends IQuery {
  name: "userview";
}

interface IEmptyUserViewType {
  name: "empty_userview";
}

interface IErrorType {
  name: "error";
  text: string;
}

interface ICalendarType {
  name: "calendar";
  showTime: boolean;
  timeStep: number | null;
}

interface IStaticTextType {
  name: "static_text";
}

interface IStaticImageType {
  name: "static_image";
}

interface IButtonsType {
  name: "buttons";
  buttons: Button[];
}

export type IType =
  | ITextType
  | ITextAreaType
  | ICodeEditorType
  | IMarkdownEditorType
  | ISelectType
  | IReferenceType
  | ICheckType
  | IUserViewType
  | IEmptyUserViewType
  | IErrorType
  | ICalendarType
  | IStaticTextType
  | IStaticImageType
  | IQRCodeType
<<<<<<< HEAD
  | IIframeType
  | IBarCodeType;
=======
  | IBarCodeType
  | IButtonsType;
>>>>>>> ec6cfc23

const staging = namespace("staging");

const heightExclusions: IType["name"][] =
  ["select", "reference"];
const multilineTypes: IType["name"][] =
  ["markdown", "codeeditor", "textarea", "userview", "empty_userview", "static_image", "iframe"];

@Component({
  // Looks ugly and wordy, but due to `import` this can not be generated.
  // `as any` due to weird typing, see https://github.com/vuejs/vue-class-component/issues/323
  components: {
    CodeEditor: () => ({
      component: import("@/components/editors/CodeEditor.vue") as any,
      loading: FormInputPlaceholder,
    }),
    MarkdownEditor: () => ({
      component: import("@/components/editors/MarkdownEditor.vue") as any,
      loading: FormInputPlaceholder,
    }),
    ValueSelect: () => ({
      component: import("@/components/ValueSelect.vue") as any,
      loading: FormInputPlaceholder,
    }),
    Calendar: () => ({
      component: import("@/components/Calendar.vue") as any,
      loading: FormInputPlaceholder,
    }),
    ReferenceField: () => ({
      component: import("@/components/ReferenceField.vue") as any,
      loading: FormInputPlaceholder,
    }),
    InputSlot: () => ({
      component: import("@/components/form/InputSlot.vue") as any,
      // InputSlot require different placeholder, otherwise it looks bad, but I don't want to clutter it.
    }),
    Input: () => ({
      component: import("@/components/form/Input.vue") as any,
      loading: FormInputPlaceholder,
    }),
    Textarea: () => ({
      component: import("@/components/form/Textarea.vue") as any,
      loading: FormInputPlaceholder,
    }),
    NestedUserView: () => ({
      component: import("@/components/NestedUserView.vue") as any,
      loading: FormInputPlaceholder,
    }),
    HeaderPanel: () => ({
      component: import("@/components/panels/HeaderPanel.vue") as any,
      loading: FormInputPlaceholder,
    }),
    QRCode: () => ({
      component: import("@/components/qrcode/QRCode.vue") as any,
      loading: FormInputPlaceholder,
    }),
    BarCode: () => ({
      component: import("@/components/barcode/BarCode.vue") as any,
      loading: FormInputPlaceholder,
    }),
    BarCodePrint: () => ({
      component: import("@/components/barcode/BarCodePrint.vue") as any,
      loading: FormInputPlaceholder,
    }),
    IframeControl: () => ({
      component: import("@/components/IframeControl.vue") as any,
      loading: FormInputPlaceholder,
    }),
    Errorbox: () => ({
      component: import("@/components/Errorbox.vue") as any,
      loading: FormInputPlaceholder,
    }),
  },
})
export default class FormControl extends Vue {
  @Prop({ type: Object, required: true }) type!: ValueType; // this.uv.info.columns[x].valueType
  @Prop({ type: Object, required: true }) value!: ICombinedValue; // this.local.getValueByRef, or other value
  @Prop({ type: Object, default: () => ({}) }) attributes!: AttributesMap; // {...this.uv.attributes, ...this.uv.columnAttributes[x], ...row.attributes, ...value.attributes}
  @Prop({ type: Boolean, default: false }) locked!: boolean;
  @Prop({ type: Object, required: true }) uvArgs!: IUserViewArguments; // this.uv.args
  @Prop({ type: String, default: "" }) caption!: string;
  @Prop({ type: Boolean, default: false }) forceCaption!: boolean;
  @Prop({ type: Boolean, default: false }) disableColor!: boolean;
  @Prop({ type: String, required: true }) scope!: string; // this.scope
  @Prop({ type: Number, required: true }) level!: number; // this.level
  @Prop({ type: Boolean, default: false }) autofocus!: boolean;
  // Whether to only use modal, if applicable.
  @Prop({ type: Boolean, default: false }) modalOnly!: boolean;
  // Is this FormControl used from a Table.
  // FIXME: maybe we can get rid of this?
  @Prop({ type: Boolean, default: false }) isCellEdit!: boolean;
  @Prop({ type: Boolean, default: false }) forceModalOnMobile!: boolean;

  private buttons: Button[] = [];
  private codeEditorKey = 0;
  private filterString = "";
  private title = "";
  private enableFilter = false;
  private isUserViewLoading = true;

  get isNullable() {
    return this.value.info === undefined || this.value.info.field === null ? true : this.value.info.field.isNullable;
  }

  // Current value, can be a raw value (e.g., a string for a `datetime` value) or a validated value.
  get currentValue() {
    return currentValue(this.value);
  }

  get currentValueIsNull() {
    return valueIsNull(this.currentValue);
  }

  get isAwaited() {
    // We use `value.value` here to highlight unvalidated values.
    return !this.isNullable && valueIsNull(this.value.value);
  }

  get isDisabled() {
    return this.locked || this.value.info === undefined || this.value.info.field === null;
  }

  // Textual representation of `currentValue`.
  get textValue() {
    return valueToText(this.type, this.currentValue);
  }

  get isMultiline() {
    return multilineTypes.includes(this.inputType.name);
  }

  // Priority of captions:
  // 1. "caption", if caption is forced;
  // 2. "title", if there is a title or we show static content. The latter has "no title", because most likely
  //    a user doesn't want to have a caption for these.
  // 3. "caption".
  get usedCaption(): string {
    if (this.forceCaption) {
      return this.caption;
    } else if (this.inputType.name === "static_text" || this.inputType.name === "static_image" || this.title !== "") {
      return this.title;
    } else {
      return this.caption;
    }
  }

  get controlPanelStyle() {
    if (this.customHeight === null) {
      return {};
    }

    const excludeHeight = heightExclusions.includes(this.inputType.name);
    const isHeightOnPanel = !this.isMultiline;
    const height = isHeightOnPanel ? { height: `${this.customHeight}px` } : {};
    return !excludeHeight ? { ...height, maxHeight: "initial" } : {};
  }

  private updateTitle(title: string | null) {
    this.title = title ?? this.caption;
  }

  private setInputHeight(value: number) {
    this.$emit("set-input-height", value);
  }

  get isQRCodeInput() {
    return "barcode_camera_input" in this.attributes ? this.attributes["barcode_camera_input"] : false;
  }

  get textAlign() {
    if ("text_align" in this.attributes) {
      return String(this.attributes["text_align"]);
    } else if (this.inputType.name === "text" && this.inputType.type === "number") {
      return "right";
    } else {
      return "left";
    }
  }

  get cellColor() {
    return this.attributes["cell_color"] ? String(this.attributes["cell_color"]) : null;
  }

  get colorVariables() {
    if (this.attributes["cell_variant"]) {
      return getColorVariables("input", this.attributes["cell_variant"]);
    } else if (this.cellColor) {
      console.warn("`cell_color` attribute is deprecated, use `cell_variant` instead.");
      return getColorVariables("input", { background: this.cellColor });
    } else {
      return null;
    }
  }

  get customHeight() {
    const heightAttr = Number(this.attributes["control_height"]);
    return Number.isNaN(heightAttr) ? null : heightAttr;
  }

  get textType() {
    return String(this.attributes["text_type"]);
  }

  private controlStyle(defaultHeight?: string): Record<string, unknown> {
    const height = this.customHeight !== null ? `${this.customHeight}px` : defaultHeight;
    return { height };
  }

  get fieldType() {
    return this.value.info?.field?.fieldType || null;
  }

  get inputType(): IType {
    const home = homeSchema(this.uvArgs);
    const linkOpts = home !== null ? { homeSchema: home } : undefined;

    const controlAttr = String(this.attributes["control"]);
    if (controlAttr === "user_view") {
      if (this.currentValue === null || this.currentValue === undefined) {
        return { name: "empty_userview" };
      }

      const nestedRef = attrToQuerySelf(this.currentValue, this.value.info, linkOpts);

      if (nestedRef === null) {
        return { name: "error", text: this.$t("invalid_uv").toString() };
      } else {
        return { name: "userview", ...nestedRef };
      }
    } else if (controlAttr === "static_text") {
      return { name: "static_text" };
    } else if (controlAttr === "static_image") {
      return { name: "static_image" };
    } else if (controlAttr === "buttons") {
      const buttons = attrToButtons(this.currentValue);
      return { name: "buttons", buttons };
    }
    // `calc` is needed because sizes should be relative to base font size.
    const heightMultilineText = "calc(4em + 12px)";
    const heightCodeEditor = "var(--editor-height, 10rem)";

    // FIXME: return proper type from backend instead.
    if (this.value.info?.fieldRef.name === "id") {
      if (controlAttr === "qrcode") {
        return { name: "qrcode", ref: this.value.info.fieldRef.entity };
      }

      if (controlAttr === "barcode") {
        return { name: "barcode", format: this.attributes["format"] ? String(this.attributes["format"]) : undefined };
      }
    }

    if (controlAttr === "iframe") {
      const srcdoc = this.attributes["iframe_srcdoc"];
      const src = this.attributes["iframe_src"];
      if (typeof srcdoc === "string") {
        return { name: "iframe", srcdoc };
      } else if (typeof src === "string") {
        return { name: "iframe", src };
      } else {
        return { name: "error", text: this.$t("iframe_no_iframe_src").toString() };
      }
    }

    const booleanOptions = [{ label: this.$t("yes").toString(), value: true }, { label: this.$t("no").toString(), value: false }];
    const booleanNullableOptions = [...booleanOptions, { label: this.$t("boolean_null").toString(), value: null }];

    if (this.fieldType !== null) {
      switch (this.fieldType.type) {
        case "reference": {
          if (controlAttr === "qrcode") {
            return { name: "qrcode", ref: referenceEntriesRef(this.fieldType).entity };
          }

          if (controlAttr === "barcode") {
            return { name: "barcode", format: this.attributes["format"] ? String(this.attributes["format"]) : undefined };
          }

          const refEntry: IReferenceType = {
            name: "reference",
            ref: referenceEntriesRef(this.fieldType),
            selectViews: [],
          };
          refEntry.linkAttr = this.attributes["link"];
          refEntry.style = this.controlStyle();

          const selectView = attrToQuerySelf(this.attributes["select_view"], this.value.info, linkOpts);
          if (selectView !== null) {
            refEntry.selectViews.push({
              name: this.$t("select_view").toString(),
              query: selectView,
            });
          }
          const extraActions = this.attributes["extra_select_views"];
          if (Array.isArray(extraActions)) {
            extraActions.forEach(action => {
              if (typeof action === "object" && action.name) {
                const querySelf = attrToQuerySelf(action, this.value.info, linkOpts);
                if (querySelf) {
                  refEntry.selectViews.push({
                    name: String(action.name),
                    query: querySelf,
                  });
                }
              }
            });
          }
          return refEntry;
        }
        case "enum":
          return {
            name: "select",
            options: this.fieldType.values.map(x => ({ label: x, value: x })),
          };
        case "bool":
          return {
            name: "select",
            options: this.isNullable ? booleanNullableOptions : booleanOptions,
          };
        case "int":
          return { name: "text", type: "number", style: this.controlStyle() };
        // FIXME: Fix calendar field.
        case "date":
          return { name: "calendar", showTime: false, timeStep: null };
        case "datetime": {
          const timeStep = Number(this.attributes["time_step"]);
          return { name: "calendar", showTime: true, timeStep: Number.isNaN(timeStep) ? null : timeStep };
        }
        case "json":
          return {
            name: "codeeditor",
            language: "json",
            style: this.controlStyle(heightCodeEditor),
          };
      }
    } else {
      switch (this.type.type) {
        case "bool":
          return {
            name: "select",
            options: this.isNullable ? booleanNullableOptions : booleanOptions,
          };
        case "int":
          return { name: "text", type: "number", style: this.controlStyle() };
        case "date":
          return { name: "calendar", showTime: false, timeStep: null };
        case "datetime": {
          const timeStep = Number(this.attributes["time_step"]);
          return { name: "calendar", showTime: true, timeStep: Number.isNaN(timeStep) ? null : timeStep };
        }
        case "json":
          return {
            name: "codeeditor",
            language: "json",
            style: this.controlStyle(heightCodeEditor),
          };
      }
    }

    // Plain text
    switch (this.textType) {
      case "multiline":
        return { name: "textarea", style: this.controlStyle(heightMultilineText) };
      case "codeeditor":
        return {
          name: "codeeditor",
          language: String(this.attributes["language"] || "sql"),
          style: this.controlStyle(heightCodeEditor),
        };
      case "markdown":
        return {
          name: "markdown",
          editType: "markdown",
          style: this.controlStyle(heightMultilineText),
        };
      case "wysiwyg":
        return {
          name: "markdown",
          editType: "wysiwyg",
          style: this.controlStyle(heightMultilineText),
        };
      default:
        return { name: "text", type: "text", style: this.controlStyle() };
    }
  }

  @Watch("inputType.name")
  private watchInputType(newName: string, oldName: string) {
    // These state values are essentially "backward props", that is, are supposed to be set by child components
    // via `update:` events. This creates a problem: when do we clean these state values? For example, when
    // switched from "user_view" to "text" component type, we can't expect `update:actions` event that will
    // clear `actions`, as the new component is not aware of actions at all.
    //
    // To address this, we assume that every single component is capable of correctly reacting to update of its props
    // and issues `update:` events as needed. Therefore we only need to focus on switches between components.
    // If we detect a switch we clear all state values and expect the new component to emit `update:` events for
    // values it actually supports.

    if (newName === oldName) return;

    this.buttons = [];
    this.title = "";
    this.filterString = "";
    this.enableFilter = false;
    this.isUserViewLoading = false;
  }

  private mounted() {
    if (this.autofocus) {
      const type = this.inputType;
      const control = this.$refs["control"];
      if (control) {
        if (type.name === "text") {
          (control as HTMLElement).focus();
        } else if (type.name === "textarea") {
          (control as HTMLElement).focus();
        } else if (type.name === "check") {
          (control as HTMLElement).focus();
        }
      }
    }
  }

  private updateValue(newValue: unknown) {
    if (this.currentValue !== newValue) {
      this.$emit("update", newValue);
    }

    const closeAfterUpdate: IType["name"][] = ["select", "reference"];
    if (closeAfterUpdate.includes(this.inputType.name)) {
      this.$emit("close-modal-input");
    }
  }

  private onFocus() {
    if (!this.isCellEdit) {
      this.$root.$emit("form-input-focused");
    }
  }
}
</script>

<style lang="scss" scoped>
  /* Current Z layout:

  * Drop-down menu    (1200)
  * FormControl       (1000)

  */

  .fullscreen_button {
    background: none;
    border: none;
    cursor: pointer;
    float: right;
    color: var(--MainTextColor);
  }

  .input_label__container {
    padding: 0;
    display: flex;
    height: 2em;
  }

  .input_label {
    align-self: center;
    margin-bottom: 3px;
    margin-right: 5px;
    overflow: hidden;
    text-overflow: ellipsis;
    white-space: pre;
    color: var(--MainTextColor);
    font-weight: 600;
    font-size: 1.25em;

    &.not-loaded {
      color: var(--MainTextColorLight);
    }
  }

  .empty_userview_text {
    opacity: 0.7;
    padding: 0.25rem 0.5rem;
    border: 1px dashed var(--MainBorderColor);
    border-radius: 0.2rem;
    color: var(--MainTextColorLight);
  }

  .actions-menu {
    width: max-content;
    display: inline-block;
  }

  .actions-menu_actions-button {
    border: 0 !important;
    line-height: normal;
    padding: 2px;
    padding-left: 1px;
    height: 100%;
    text-align: left;
    border-radius: 0 !important;
  }

  .nested-menu {
    height: 30px;
    margin-top: 5px;
    display: flex;
    align-items: center;
    color: var(--MainTextColor) !important;

    .input_label {
      margin-right: auto;

      &:focus {
        outline: none;
      }
    }

    > .actions-menu {
      width: max-content;
      display: inline-block;
    }

    ::v-deep .actions-menu_actions-button {
      border: 0 !important;
      line-height: normal;
      padding: 2px;
      height: 100%;
      width: auto;
      text-align: left;
      border-radius: 0 !important;
      margin-right: 0;
    }
  }

  .caption-editors {
    display: inline-block;
    margin-left: 2px;
  }

  .form-data > .form-control-panel.form-control-panel_editor {
    height: 100%;
    width: 100%;
    max-height: 500px;
  }

  .form-control-panel {
    padding-right: 2px;
    max-width: 60%;
    max-height: 60%;
    min-width: 14rem;
    box-sizing: content-box;
  }

  .form-control-panel_editor {
    width: 60%;
    height: 60%;
  }

  .form-control-panel_select {
    border-color: var(--NavigationBackColor);
    width: 100%;
    padding: 0.375rem 0.75rem;
    height: calc(1.5em + 0.75rem + 2px);
  }

  .form-control-panel_checkbox {
    border-color: var(--NavigationBackColor);
  }

  .form-control-panel_textarea {
    border-color: var(--NavigationBackColor);
    width: 100%;
    overflow-y: hidden !important;
    overflow-x: hidden !important;
    word-wrap: unset !important;
    padding: 0.375rem 0.75rem;
    resize: none;
    vertical-align: top;
  }

  .multilines {
    overflow-y: auto !important;
  }

  .singleline {
    overflow-x: auto !important;
    max-height: 40px;
  }

  .form-control-panel_select,
  .form-control-panel_checkbox,
  .form-control-panel_textarea {
    border-radius: 0;
    box-shadow: none;
    -webkit-appearance: none;
    background: white;
  }

  .form-control-panel_select_req,
  .form-control-panel_checkbox_req,
  .form-control-panel_textarea_req {
    background-color: var(--WarningColor);
  }

  .form-control-panel_select_error,
  .form-control-panel_checkbox_error,
  .form-control-panel_textarea_error {
    background-color: var(--FailColor) !important;
  }

  .form-control-panel_select:focus,
  .form-control-panel_checkbox:focus,
  .form-control-panel_textarea:focus {
    border-color: var(--NavigationBackColor);
    box-shadow: 0 0 0 white;
  }

  .form-control-panel_select:disabled,
  .form-control-panel_checkbox:disabled,
  .form-control-panel_textarea:disabled {
    background-color: var(--ControlDisableColor);
  }

  @media screen and (max-aspect-ratio: 13/9) {
    @media screen and (max-device-width: 480px) {
      .form-control-panel-hidden {
        margin-top: 7px;
        position: sticky;
      }

      .nested-menu {
        z-index: 0; /* чтобы при нажатии на "действия" в подтаблице остальные аналогичные кнопки других подтаблиц были ниже темного блока */
        position: sticky;
      }

      ::v-deep .nested-menu > .actions-menu .div-with-actions {
        position: absolute !important;
        top: 35px;
        left: -30px;
      }

      .nested-menu:hover {
        z-index: 1200; /* меню действий для подтаблиц поверх темного фона */
      }

      .form-control-panel_select,
      .form-control-panel_checkbox,
      .form-control-panel_textarea {
        position: -webkit-sticky;
        position: sticky;
        left: 1px;
        display: block;
      }

      td > .form-control-panel > .form-control-panel_textarea {
        width: 100%;
      }

      td > div.form-control-panel > pre {
        min-width: 0 !important;
      }

      .caption-editors {
        position: sticky;
        left: 3px;
        width: max-content;
      }
    }
  }

  *:focus {
    border: 0 !important;
    box-shadow: none !important;
  }
</style><|MERGE_RESOLUTION|>--- conflicted
+++ resolved
@@ -381,13 +381,9 @@
   | IStaticTextType
   | IStaticImageType
   | IQRCodeType
-<<<<<<< HEAD
   | IIframeType
-  | IBarCodeType;
-=======
   | IBarCodeType
   | IButtonsType;
->>>>>>> ec6cfc23
 
 const staging = namespace("staging");
 
