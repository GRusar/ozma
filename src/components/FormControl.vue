<i18n>
    {
        "en": {
            "no_value": "(No value)",
            "yes": "Yes",
            "no": "No",
            "invalid_uv": "Nested user view rows should be JSON objects with 'name' and 'args' defined",
            "no_uv": "(empty)",
            "follow_reference": "Follow reference"
        },
        "ru": {
            "no_value": "(Пусто)",
            "yes": "Да",
            "no": "Нет",
            "invalid_uv": "Столбцы со вложенными представлениями должны быть JSON-объектами с заданными полями 'name' и 'args'",
            "no_uv": "(пусто)",
            "follow_reference": "Перейти к сущности"
        }
    }
</i18n>

<template>
    <div :class="['form-control-panel', {
                 'form-control-panel-hidden': inputType.name === 'extended_select',
                 'form-control-panel_editor': inputType.name === 'codeeditor',
                 }]">
        <div class="nested-menu" v-if="actions.length > 0 && inputType.name !== 'extended_select'">
            <ActionsMenu title="view_headline"
                         :actions="actions" />
            <div v-if="caption.length > 0" class="caption-editors">
                {{caption}}
            </div>
        </div>
        <div v-else-if="caption.length > 0" class="caption-editors">
            {{caption}}
        </div>
        <template v-if="inputType.name === 'error'">
            {{ inputType.text }}
        </template>
        <input type="checkbox" v-else-if="inputType.name === 'check'"
                         :value="value.value"
                         :class="['form-control-panel_checkbox',
                                 {'form-control-panel_checkbox_error': value.erroredOnce,
                                  'form-control-panel_checkbox_req': isAwaited}]"
                         @input="updateValue($event.target.value)"
                         :disabled="isDisabled"
                         ref="control" />
        <textarea v-else-if="inputType.name === 'textarea'"
                         :style="inputType.style"
                         :value="value.rawValue"
                         :class="['form-control-panel_textarea', 'multilines',
                                 {'form-control-panel_textarea_error': value.erroredOnce,
                                  'form-control-panel_textarea_req': isAwaited}]"
                         @input="updateValue($event.target.value)"
                         :disabled="isDisabled"
                         :rows="3"
						 wrap="soft"
                         :max-rows="6"
                         :required="!isNullable"
                         ref="control" />
        <SelectionField v-else-if="inputType.name === 'extended_select'"
                         :value="value.rawValue"
                         :options="inputType.options"
                          @update:value="updateValue($event)"
                         ref="control"
                         />
        <Calendar v-else-if="inputType.name === 'calendar'"
                  :value="value.rawValue"
                  @update:value="updateValue($event)"
                  :showTime="inputType.showTime" />
        <!-- Do NOT add any `class` to CodeEditor; it breaks stuff! -->
        <CodeEditor v-else-if="inputType.name === 'codeeditor'"
                    :style="inputType.style"
                    mode="ace/mode/pgsql"
                    :content="value.rawValue"
                    @update:content="updateValue($event)"
                    :readOnly="isDisabled"
                    ref="control" />
        <UserView v-else-if="inputType.name === 'userview'"
                    :args="inputType.args"
                    :defaultValues="inputType.defaultValues"
                    @update:actions="extraActions = $event"
                    ref="control" />
        <div v-else-if="inputType.name === 'select'" class="select-container">
            <select
                    :value="value.rawValue"
                    :class="['form-control-panel_select',
                            {'form-control-panel_select_error': value.erroredOnce,
                            'form-control-panel_select_req': isAwaited}]"
                    @input="updateValue($event.target.value)"
                    :disabled="isDisabled"
                    ref="control">
                <option v-for="option in inputType.options" v-bind:key="option.value" v-bind:value="option.value">
                    {{ option.text }}
                </option>
            </select>

            <div class="select-container-after">

            </div>
        </div>
        <!-- We don't use bootstrap-vue's b-form-input type=text because of problems with Safari
                https://github.com/bootstrap-vue/bootstrap-vue/issues/1951
        -->
        <input v-else-if="inputType.type === 'text'"
                :type="text"
                @keydown.enter.prevent=""
                wrap="soft"
                :value="value.rawValue"
                :style="inputType.style"
                :class="['form-control-panel_textarea', 'singleline',
                        {'form-control-panel_textarea_error': value.erroredOnce,
                         'form-control-panel_textarea_req': isAwaited}]"
                @input="updateValue($event.target.value)"
                :disabled="isDisabled"
                :rows="3"
                :max-rows="6"
                :required="!isNullable"
                ref="control" />
        <input v-else
                :type="text"
                :value="value.rawValue"
                :style="inputType.style"
                @keydown.enter.prevent=""
                :class="['form-control-panel_textarea', 'singleline',
                        {'form-control-panel_textarea_error': value.erroredOnce,
                         'form-control-panel_textarea_req': isAwaited}]"
                @input="updateValue($event.target.value)"
                :disabled="isDisabled"
                :rows="3"
                :max-rows="6"
                :required="!isNullable"
                ref="control" />
    </div>
</template>

<script lang="ts">
import { Component, Vue, Prop, Watch } from "vue-property-decorator";
import { namespace } from "vuex-class";

import { AttributesMap, SchemaName, EntityName, FieldName, ValueType, FieldType, IResultColumnInfo, IColumnField, IUserViewRef, IEntityRef } from "@/api";
import { IAction } from "@/components/ActionsMenu.vue";
import { IValueInfo, IUserViewArguments, CombinedUserView, EntriesMap, CurrentUserViews, homeSchema, ICombinedValue } from "@/state/user_view";
import { IQuery, attrToQueryRef, queryLocation } from "@/state/query";

interface ITextType {
    name: "text";
    type: "text" | "number";
    style?: Record<string, any>;
}

interface ITextAreaType {
    name: "textarea";
    style?: Record<string, any>;
}

interface ICodeEditorType {
    name: "codeeditor";
    style?: Record<string, any>;
}

interface ISelectType {
    name: "select";
    options: ISelectOption[];
}

interface ISelectOption {
    text: string;
    value: string;
}

interface IExtendedSelectType {
    name: "extended_select";
    options: IExtendedSelectOption[];
}

interface IExtendedSelectOption extends ISelectOption {
    link: IQuery | null;
}

interface ICheckType {
    name: "check";
}

interface IUserViewType {
    name: "userview";
    args: IUserViewArguments;
    defaultValues: Record<string, any>;
}

interface IErrorType {
    name: "error";
    text: string;
}

interface ICalendar {
    name: "calendar";
    showTime: boolean;
}

type IType = ITextType | ITextAreaType | ICodeEditorType | ISelectType | IExtendedSelectType | ICheckType | IUserViewType | IErrorType | ICalendar;

const userView = namespace("userView");

@Component({
    components: {
        CodeEditor: () => import("@/components/CodeEditor.vue"),
        SelectionField: () => import("@/components/SelectionField.vue"),
        Calendar: () => import("@/components/Calendar.vue"),
    },
})
export default class FormControl extends Vue {
    @Prop({ type: Object, required: true }) type!: ValueType;
    @Prop({ type: Object, required: true }) value!: ICombinedValue;
    @Prop({ type: Object, default: {} }) attributes!: AttributesMap;
    @Prop({ type: Boolean, default: false }) locked!: boolean;
    @Prop({ type: Boolean, default: false }) autofocus!: boolean;
    @Prop({ type: CombinedUserView }) uv!: CombinedUserView;
    @Prop({ type: String, default: ""}) caption!: string;

    @userView.State("entries") entriesMap!: EntriesMap;
    @userView.Action("getEntries") getEntries!: (_: IEntityRef) => Promise<void>;
    @userView.State("current") userViews!: CurrentUserViews;
    @userView.Action("getNestedView") getNestedView!: (_: IUserViewArguments) => Promise<void>;

    private extraActions: IAction[] = [];
    private oldArgs: string = "";

    private mounted() {
        if (this.autofocus) {
            const type = this.inputType;
            const control: any = this.$refs["control"];
            if (type.name === "text") {
                control.focus();
            } else if (type.name === "textarea") {
                control.focus();
            } else if (type.name === "codeeditor") {
                control.editor.focus();
            } else if (type.name === "check") {
                control.focus();
            }
        }
    }

    private beforeDestroy() {
        if (this.inputType.name === "textarea") {
            this.updateValue(this.value.rawValue.replace(/^ +| +$/gm, "")
                                           .replace(/(^\n+)|(\n+$)/g, "")
                                           .replace(/\n+|\r+|(\r\n)+/gm, "\n"));
        } else if (this.inputType.name === "text") {
            this.updateValue(this.value.rawValue.replace(/(\s+$)|(^\s+)/gm, ""));
        }
    }

    get isNullable() {
        return this.value.info === undefined || this.value.info.field === null ? true : this.value.info.field.isNullable;
    }

    get isAwaited() {
        return !this.isNullable && this.value.rawValue === "";
    }

    get isDisabled() {
        return this.locked || this.value.info === undefined || this.value.info.field === null;
    }

    get actions() {
        const actions: IAction[] = [];
        const link = attrToQueryRef(this.value.info, this.value, homeSchema(this.uv.args), this.attributes["LinkedView"]);
        if (link !== null) {
            actions.push({ name: this.$tc("follow_reference"), location: queryLocation(link) });
        }
        actions.push(...this.extraActions);
        return actions;
    }

    private controlStyle(defHeight: string) {
        const style: Record<string, any> = {};
        const heightAttr = this.attributes["ControlHeight"];
        style["height"] = isNaN(Number(heightAttr)) ? defHeight : `${Number(heightAttr)}px`;
        return style;
    }

    get inputType(): IType {
        const controlAttr = this.attributes["Control"];
        if (controlAttr === "UserView") {
            const value = this.value.value;
            if (value === undefined) {
                return { name: "error", text: this.$tc("no_uv") };
            }
            if (typeof value !== "object" || value === null) {
                return { name: "error", text: this.$tc("invalid_uv") };
            }

            let ref: IUserViewRef;
            if (typeof value.ref === "object" && value.ref !== null) {
                ref = value.ref;
            } else {
                ref = value;
            }
            if (typeof ref.schema !== "string" || typeof ref.name !== "string") {
                return { name: "error", text: this.$tc("no_uv") };
            }

            let args: Record<string, any>;
            if (typeof value.args === "object" && value.args !== null) {
                args = value.args;
            } else {
                if (this.value.info === undefined) {
                    return { name: "error", text: this.$tc("invalid_uv") };
                } else {
                    args = { id: this.value.info.id };
                }
            }

            let defaultValues: Record<string, any> = {};
            if (typeof value.defaultValues === "object" && value.defaultValues !== null) {
                defaultValues = value.defaultValues;
            }
            const viewArgs: IUserViewArguments = {
                source: {
                    type: "named",
                    ref: {
                        schema: ref.schema,
                        name: ref.name,
                    },
                },
                args,
            };

            this.getNestedView(viewArgs);
            return { name: "userview", args: viewArgs, defaultValues };
        }
        // `calc` is needed because sizes should be relative to base font size.
        const heightSinglelineText = "calc(2em + 6px)";
        const heightMultilineText = "calc(4em + 12px)";
<<<<<<< HEAD
        const heightCodeEditor = "100%";
        if (this.value.info !== undefined) {
=======
        const heightCodeEditor = "500px";
        if (this.value.info !== undefined && this.value.info.field !== null) {
>>>>>>> 487fa320
            const fieldType = this.value.info.field.fieldType;
            switch (fieldType.type) {
                case "reference":
                    const ref = fieldType.entity;
                    this.getEntries(ref);
                    const currentSchema = this.entriesMap[ref.schema];
                    if (currentSchema === undefined) {
                        return { name: "text", type: "number" };
                    }
                    const entries = currentSchema[ref.name];
                    if (entries === undefined || entries instanceof Promise) {
                        return { name: "text", type: "number" };
                    } else {
                        const select = Object.entries(entries).map(([id, name]) => ({ text: name, value: String(id), link: attrToQueryRef(this.value.info, id, homeSchema(this.uv.args), this.attributes["LinkedView"]) }));
                        return {
                            name: "extended_select",
                            options: [...(this.isNullable ? [{ text: this.$tc("no_value"), value: "", link: null }] : []), ...select],
                        };
                    }
                case "enum":
                    return {
                        name: "select",
                        options: [...(this.isNullable ? [{ text: this.$tc("no_value"), value: "" }] : []), ...fieldType.values.map(x => ({ text: x, value: x }))],
                    };
                case "bool":
                    return {
                        name: "select",
                        options: [...(this.isNullable ? [{ text: this.$tc("no_value"), value: "" }] : []), { text: this.$tc("yes"), value: "true" }, { text: this.$tc("no"), value: "false" }],
                    };
                case "int":
                    return { name: "text", type: "number" };
                case "date":
                    return { name: "calendar", showTime: false };
                case "datetime":
                    return { name: "calendar", showTime: true };
            }
        } else {
            switch (this.type.type) {
                case "bool":
                    return {
                        name: "select",
                        options: [...(this.isNullable ? [{ text: this.$tc("no_value"), value: "" }] : []), { text: this.$tc("yes"), value: "true" }, { text: this.$tc("no"), value: "false" }],
                    };
                case "int":
                    return { name: "text", type: "number" };
            }
        }

        // Plain text
        switch (this.attributes["TextType"]) {
            case "multiline":
                return { name: "textarea", style: this.controlStyle(heightMultilineText)};
            case "codeeditor":
                return { name: "codeeditor", style: this.controlStyle(heightCodeEditor) };
            default:
                return { name: "text", type: "text" };
        }
    }

    private updateValue(text: string) {
        if (this.value.info === undefined) {
            throw Error("No update entity defined in view");
        }

        if (this.value.rawValue !== text) {
            this.$emit("update", text);
        }
    }
}
</script>

<style scoped>
/* Current Z layout:

* Drop-down menu    (1200)
* FormControl       (1000)

*/
    input {
        border: 1px solid rgb(81, 152, 57);
    }
    .nested-menu > .actions-menu{
        width: max-content;
        display: inline-block;
    }
    .nested-menu >>> .actions-menu_actions-button {
        border: 0px !important;
        line-height: normal;
        padding: 2px;
        padding-left: 1px;
        height: 100%;
        text-align: left;
        border-radius: 0 !important;
    }
    .nested-menu {
        margin-left: -1px;
        left: 0;
        color: var(--ButtonTextColor) !important;
        width: max-content !important;
        display: block;
        margin-right: 7px;
        margin-top: 10px;
        margin-bottom: 2px;
    }
    .caption-editors {
        display: inline-block;
        margin-left: 2px;
    }

    .form-data > .form-control-panel.form-control-panel_editor {
      height: 100%;
      width: 100%;
      height: 500px;
    }

    .form-control-panel {
        padding-right: 2px;
        max-width: 60%;
        max-height: 60%;
        min-width: 14rem;
        box-sizing: content-box;
    }
    .form-control-panel_editor {
        width: 60%;
        height: 60%;
    }
    .form-control-panel-hidden {
        overflow: hidden;
    }
    .form-control-panel_select {
        border-color: var(--NavigationBackColor);
        width: 100%;
        padding: .375rem .75rem;
        height: calc(1.5em + .75rem + 2px);
    }
    .form-control-panel_checkbox {
        border-color: var(--NavigationBackColor)
    }
    .form-control-panel_textarea {
        border-color: var(--NavigationBackColor);
        width: 100%;
        overflow-y: hidden !important;
        overflow-x: hidden !important;
        word-wrap: unset !important;
        padding: .375rem .75rem;
        resize: none;
        vertical-align: top;
    }
    .multilines {
        overflow-y: auto !important
    }
    .singleline {
        overflow-x: auto !important;
        max-height: 40px;
    }
    .select-container {
        display: flex;
        height: calc(2em + 6px);
    }
    .select-container:after {
        display: inline-block;
        margin-left: .255em;
        vertical-align: .255em;
        content: "";
        border-top: .25em solid;
        border-right: .25em solid transparent;
        border-bottom: 0;
        border-left: .25em solid transparent;
        color: black;
        margin-left: -1.3em;
        margin-top: 1.3em;
        z-index:1;
    }
    .select-container-after {
        width: 0px !important;
        z-index:1;
    }
    .select-container-after:after {
        display: inline-block;
        margin-left: .255em;
        vertical-align: .255em;
        content: "";
        border-right: .25em solid transparent;
        border-bottom: .25em solid;
        border-left: .25em solid transparent;
        color: black;
        margin-bottom: -0.3em;
        margin-left: -1.3em;
    }
    .form-control-panel_select, .form-control-panel_checkbox, .form-control-panel_textarea {
        border-radius: 0;
        box-shadow: none;
        -webkit-appearance: none;
        background: white;
    }
    .form-control-panel_select_req, .form-control-panel_checkbox_req, .form-control-panel_textarea_req {
        background-color: var(--RequiredBackColor)
    }
    .form-control-panel_select_error, .form-control-panel_checkbox_error, .form-control-panel_textarea_error {
        background-color: var(--ErrorBackColor)
    }
    .form-control-panel_select:focus, .form-control-panel_checkbox:focus, .form-control-panel_textarea:focus {
        border-color: var(--NavigationBackColor);
        box-shadow: 0 0 0 white;
    }
    .form-control-panel_select:disabled, .form-control-panel_checkbox:disabled, .form-control-panel_textarea:disabled {
        background-color: var(--ControlDisableColor);
    }
    @media screen and (max-aspect-ratio: 13/9) {
        @media screen and (max-device-width: 480px) {
            .form-control-panel-hidden{
                margin-top: 7px;
                position: sticky;
            }
            .select-container:after {
                position: sticky;
            }
            .select-container-after {
                position: sticky;
            }
            .nested-menu {
                z-index: 0; /* чтобы при нажатии на "действия" в подтаблице остальные аналогичные кнопки других подтаблиц были ниже темного блока */
                position: sticky;
            }
            .nested-menu > .actions-menu >>>  .div-with-actions{
                position: absolute !important;
            }
            .nested-menu:hover {
                z-index: 1200; /* меню действий для подтаблиц поверх темного фона */
            }
            .form-control-panel_select, .form-control-panel_checkbox, .form-control-panel_textarea {
                position: -webkit-sticky;
                position: sticky;
                left: 1px;
                display: block;
            }
            td > .form-control-panel > .form-control-panel_textarea {
                width: 100%;
            }
            td > div.form-control-panel > pre{
                min-width: 0 !important;
            }
            .caption-editors {
                position: sticky;
                left: 3px;
                width: max-content;
            }
        }
    }

    *:focus {
        border: 0 !important;
        box-shadow: none !important;
    }
</style><|MERGE_RESOLUTION|>--- conflicted
+++ resolved
@@ -334,13 +334,8 @@
         // `calc` is needed because sizes should be relative to base font size.
         const heightSinglelineText = "calc(2em + 6px)";
         const heightMultilineText = "calc(4em + 12px)";
-<<<<<<< HEAD
         const heightCodeEditor = "100%";
-        if (this.value.info !== undefined) {
-=======
-        const heightCodeEditor = "500px";
         if (this.value.info !== undefined && this.value.info.field !== null) {
->>>>>>> 487fa320
             const fieldType = this.value.info.field.fieldType;
             switch (fieldType.type) {
                 case "reference":
