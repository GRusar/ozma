<i18n>
    {
        "en": {
            "empty": "(Empty)"
        },
        "ru": {
            "empty": "(Пусто)"
        }
    }
</i18n>

<template>
    <div class="field-block">
        <div class="added-block">
            <input @input="addEntry();" v-model="search" list="entrys" ref="newentry" class="search-input">
            <datalist id="entrys">
                <option v-for="option in options" v-bind:key="option.value" v-bind:value="option.text" ></option>
            </datalist>
        </div>
<<<<<<< HEAD
        <div v-if="!selectedEntrys.length && !showedField" class="empty-block">{{$t('empty')}}</div>
        <div :class="['entrys-block',{'entrys-meny-block':(meny && selectedEntrys.length > 1)||showedField}]">
            <div v-for="entry in selectedEntrys" :class="['entry-block',{'entry-meny-block':meny && selectedEntrys.length > 1,
                                                                         'link':entry.link}]"> 
=======
        <div v-if="!selectedEntries.length && !showedField" class="empty-block">{{$t('empty')}}</div>
        <div :class="['entrys-block',{'entrys-meny-block':(meny && selectedEntries.length > 1)||showedField}]">
            <div v-for="entry in selectedEntries" :class="['entry-block',{'entry-meny-block':manyFields && selectedEntries.length > 1}]"> 
>>>>>>> 24b25ce6
                <UserViewLink v-if="entry.link !== null" :uv="entry.link">{{entry.text}}</UserViewLink>
                <span v-else>{{entry.text}}</span>
                <div v-if="manyFields" class="buttoncolor-block clear-block"><input type="button" class="material-icons button_clear" value="clear" @click="deletion(entry.text)"/></div>
            </div>
        </div>
    </div>
</template>
<script lang="ts">
    import { Component, Prop, Vue, Watch } from "vue-property-decorator"
    import { IQuery } from "@/state/query"

    export interface ISelectOption {
        text: string
        value: string
        link: IQuery | null
    }

    interface ISelectedEntry {
        text: string
        value: string
        link: IQuery | null
    }

    @Component
    export default class ActionsMenu extends Vue {
        @Prop({ type: Array }) options!: ISelectOption[]
        @Prop() value!: any
        @Prop({ type: Boolean }) manyFields!: boolean
        @Prop() link!: IQuery | null

        private search: string = ""
        private showedField: boolean = false
        private selectedEntries: ISelectedEntry[] = []

        private created() {
            for (const i of this.options) {
                if (i.value === this.value.toString()) {
                    this.selectedEntries.push({ text: i.text, value: i.value, link: i.link })
                }
            }
        }
        @Watch("foo")
        private change() {
            this.created()
        }
        private clear() {
            this.selectedEntries = []
        }
        private deletion(text: string) {
            const indexarray = (a: ISelectedEntry[], txt: string) => {
                for (let i = 0; i < a.length; i++) {
                    if (a[i].text === txt) {
                        return i
                    }
                }
                return -1

            }
            this.selectedEntries.splice(indexarray(this.selectedEntries, text), 1)
            const newValue = null
            this.$emit("update:value", newValue)
        }
        private addEntry() {
            const newentry: any = this.$refs["newentry"]
            const indexarray = (a: ISelectedEntry[], txt: string) => {
                for (let i = 0; i < a.length; i++) {
                    if (a[i].text === txt) {
                        return i
                    }
                }
                return -1

            }
            const inarray = (a: ISelectedEntry[], txt: string) => {
                if (indexarray(a, txt) >= 0) {
                    return true
                }
                return false

            }
            const entrytext: string = newentry.value
            const entryvalue: string = this.options[indexarray(this.options, entrytext)].value
            const entrylink: IQuery | null = this.options[indexarray(this.options, entrytext)].link
            const elemoftext: ISelectedEntry = { text: entrytext, value: entryvalue, link: entrylink }
            if (!this.manyFields) {
                this.clear()
            }
            if (!inarray(this.selectedEntries, entrytext) && inarray(this.options, entrytext)) {
                this.selectedEntries.push(elemoftext)
                this.search = ""

                if (!this.manyFields) {
                    const newValue = this.selectedEntries[0].value
                    this.$emit("update:value", newValue)
                }
            }
            newentry.blur()
        }
    }
</script>

<style scoped>
    a {
        color: var(--ButtonTextColor) !important;
    }
    .link {
        z-index: 101;
        position: sticky;
    }
    .field-block{
        display: contents;
        vertical-align: bottom;
        flex-wrap: wrap;
    }
    .field-block:after {
        content: '';
        width: 100%;
        order: 0;
    }
    .added-block{
        display: inline-block;
        width: 5px;
    }
    .added-color-block{
        margin-left:5px;
    }
    .button_clear {
        padding: 2px;
        color: var(--ButtonTextColor) !important;
        background: hsla(0,0%,100%,.3);
        border: 0px !important;
        outline: none;
    }
    .buttoncolor-block {
        background-color: var(--MenuColor);
        width: max-content;
        height: calc(1.4em + 1.5px);
        display: inline-block;
        vertical-align: top;
    }
    .clear-block {
        height: calc(1rem + 4px);
        vertical-align: middle;
    }
    .search-input {
        padding: 0;
        border: 0;
        width: 300vh;
        opacity: 0;
        margin-left: 5px;

    }
    .search-input:focus{
        opacity:1;
        position:relative;
        z-index: 102;
    }
    .empty-block {
        color: #D6D5D5;
        margin-left: 5px;
        display:inline-block;
    }
    .entrys-block{
        display:inline-block;
    }
    .entry-meny-block:first-child {
        margin-left: 2px;
    }
    .entry-block{
        margin-left: 5px;
    }
    .entry-block::after {
        content: ";";
        color: var(--ButtonTextColor);
    }
    .entry-block:last-child:after {
        content: "";
    }
    .entrys-meny-block{
       display: flex;
    }
    .entry-meny-block{
        display: block;
        order: 1;
    }
</style><|MERGE_RESOLUTION|>--- conflicted
+++ resolved
@@ -17,16 +17,10 @@
                 <option v-for="option in options" v-bind:key="option.value" v-bind:value="option.text" ></option>
             </datalist>
         </div>
-<<<<<<< HEAD
-        <div v-if="!selectedEntrys.length && !showedField" class="empty-block">{{$t('empty')}}</div>
-        <div :class="['entrys-block',{'entrys-meny-block':(meny && selectedEntrys.length > 1)||showedField}]">
-            <div v-for="entry in selectedEntrys" :class="['entry-block',{'entry-meny-block':meny && selectedEntrys.length > 1,
-                                                                         'link':entry.link}]"> 
-=======
         <div v-if="!selectedEntries.length && !showedField" class="empty-block">{{$t('empty')}}</div>
         <div :class="['entrys-block',{'entrys-meny-block':(meny && selectedEntries.length > 1)||showedField}]">
-            <div v-for="entry in selectedEntries" :class="['entry-block',{'entry-meny-block':manyFields && selectedEntries.length > 1}]"> 
->>>>>>> 24b25ce6
+            <div v-for="entry in selectedEntries" :class="['entry-block',{'entry-meny-block':manyFields && selectedEntries.length > 1,
+                                                                           'link':entry.link}]"> 
                 <UserViewLink v-if="entry.link !== null" :uv="entry.link">{{entry.text}}</UserViewLink>
                 <span v-else>{{entry.text}}</span>
                 <div v-if="manyFields" class="buttoncolor-block clear-block"><input type="button" class="material-icons button_clear" value="clear" @click="deletion(entry.text)"/></div>
