<i18n>
  {
    "en": {
      "error": "Error",
      "error_qrcode_is_inappropriate" : "QRCode is inappropriate"
    },
    "ru": {
      "error": "Ошибка",
      "error_qrcode_is_inappropriate" : "QRCode не соответствует назначению"
    }
  }
</i18n>

<template>
  <span>
    <SelectUserView
      v-if="selectedView"
      :initial-view="selectedView"
      :select-entity="referenceEntity"
      :parent-scope="scope"
      autofocus
      @select="selectFromView"
      @close="selectedView = null"
    />
    <MultiSelect
      v-if="valueOptions !== null"
      :value="valueIndex"
      :label="label"
      :options="options"
      :single="single"
      :required="required"
      :disabled="disabled"
      :height="height"
      :options-list-height="optionsListHeight"
      :autofocus="autofocus"
      show-filter
      :loading-state="loadingState"
      :process-filter="f => processFilter(f)"
      :compact-mode="compactMode"
      @update:value="updateValue"
      @add-value="addValue"
      @remove-value="removeValue"
      @clear-values="$emit('clear-values')"
      @update:filter="updateFilter"
      @load-more="loadMore"
<<<<<<< HEAD
      @popup-opened="$emit('focus')"
      @popup-closed="$emit('blur')"
=======
      @focus="$emit('focus')"
>>>>>>> bbf8c837
    >
      <template #option="select">
        <fragment>
          <FunLink
            v-if="select.option.value.link"
            class="single-value__link"
            :link="select.option.value.link"
            @goto="$emit('goto', $event)"
          >
            <i class="material-icons rounded-circle md-14 open-modal-button">
              {{ iconValue(select.option.value.link.target) }}
            </i>
          </FunLink>

          <!-- eslint-disable vue/no-v-html -->
          <span class="value-text" v-html="select.option.labelHtml" />
          <!-- eslint-enable vue/no-v-html -->
        </fragment>
      </template>
      <template
        #actions
      >
        <button
          v-for="(action, index) in selectViews"
          :key="index"
          type="button"
          class="material-button action-button"
          @click="selectedView = action.query"
        >
          <i class="material-icons md-18 rounded-circle open-modal-button">
            add
          </i>
          {{ action.name }}
        </button>
      </template>
      <template #qrcode-button>
        <b-input-group-append
          v-if="qrcodeInput"
        >
          <b-button
            variant="outline-info"
            class="with-material-icon"
          >
            <i
              class="material-icons qr_code"
              @click="openQRCodeScanner()"
            >
              qr_code_2
            </i>
          </b-button>
        </b-input-group-append>
      </template>
    </MultiSelect>
    <div
      v-else
      class="loading-box border rounded p-1 d-flex justify-content-center align-items-center"
    >
      <div
        class="spinner-border spinner-border-sm"
        style="border-color: var(--cell-foregroundDarkerColor); border-right-color: transparent;"
      />
    </div>
    <QRCodeScanner
      v-if="wasOpenedQRCodeScanner"
      :reference-entity="referenceEntity"
      :entries="entries"
      :open-scanner="isQRCodeScanner"
      @select="selectFromScanner"
    />
  </span>
</template>

<script lang="ts">
import { Component, Prop, Watch } from "vue-property-decorator";
import { mixins } from "vue-class-component";

import { ISelectOption, default as MultiSelect, LoadingResult, LoadingState } from "@/components/multiselect/MultiSelect.vue";
import { IQRCode, parseQRCode } from "@/components/qrcode/QRCode.vue";
import BaseEntriesView from "@/components/BaseEntriesView";
import SelectUserView from "@/components/SelectUserView.vue";
import { IQuery } from "@/state/query";
import { attrToLinkRef, IAttrToLinkOpts, Link } from "@/links";
import type { IUserViewArguments } from "@/user_views/combined";
import { currentValue, homeSchema, ICombinedValue, valueToPunnedText } from "@/user_views/combined";
import { mapMaybe, NeverError, nextRender } from "@/utils";
import type { IEntityRef, RowId, ValueType } from "ozma-api";
import { equalEntityRef, valueIsNull } from "@/values";
import { CancelledError } from "@/modules";
import { Debounce } from "vue-debounce-decorator";
import type { EntriesRef } from "@/state/entries";
import type { ScopeName } from "@/state/staging_changes";

export interface IReferenceValue {
  id: RowId;
  link: Link | null;
}

export interface IReferenceSelectAction {
  name: string;
  query: IQuery;
}

export type ReferenceSelectOption = ISelectOption<IReferenceValue>;

const compareOptions = (a : ReferenceSelectOption, b : ReferenceSelectOption): number => {
  return a.label.localeCompare(b.label);
};

const valueIsSingle = (value: ICombinedValue | ICombinedValue[] | null): value is ICombinedValue => {
  return value !== null && "value" in value;
};

@Component({
  components: {
    MultiSelect,
    SelectUserView,
    QRCodeScanner: () => import("@/components/qrcode/QRCodeScanner.vue"),
  },
})
export default class ReferenceMultiSelect extends mixins(BaseEntriesView) {
  @Prop({ required: true }) value!: ICombinedValue | ICombinedValue[] | null;
  @Prop({ type: Boolean, default: false }) single!: boolean;
  @Prop({ type: Boolean, default: false }) required!: boolean;
  @Prop({ type: Boolean, default: false }) disabled!: boolean;
  @Prop({ type: Number }) height!: number | undefined;
  @Prop({ type: Number }) optionsListHeight!: number | undefined;
  @Prop({ type: Boolean, default: false }) autofocus!: boolean;
  @Prop({ type: Object, required: true }) entries!: EntriesRef;
  @Prop({ type: Object, required: true }) referenceEntity!: IEntityRef;
  @Prop({ type: Array, default: () => [] }) selectViews!: IReferenceSelectAction[];
  @Prop({ type: Object, required: true }) uvArgs!: IUserViewArguments;
  @Prop({ type: Object }) linkAttr!: unknown | undefined;
  @Prop({ type: Boolean, default: false }) qrcodeInput!: boolean;
  @Prop({ type: Boolean, default: false }) loadPunOnMount!: boolean;
  @Prop({ type: String, default: "no_scope" }) scope!: ScopeName;
  @Prop({ type: String, default: null }) label!: string | null;
  @Prop({ type: Boolean, default: false }) compactMode!: boolean;

  private selectedView: IQuery | null = null;
  private wasOpenedQRCodeScanner = false;
  private isQRCodeScanner = false;

  private openQRCodeScanner() {
    this.wasOpenedQRCodeScanner = true;
    void nextRender().then(() => {
      this.isQRCodeScanner = !this.isQRCodeScanner;
    });
  }

  @Watch("value", { immediate: true })
  // TODO: Possible unnecessary requests there, check this.
  private loadPun() {
    if (!this.loadPunOnMount) return;

    if (this.single) {
      const value = this.value as ICombinedValue;
      if (value.pun || typeof value.value !== "number") return;

      void this.processId(value.value);
    } else {
      const values = this.value as ICombinedValue[];
      if (values.every(v => v.pun)) return;

      void this.processIds(values.map(v => v.value as number));
    }
  }

  /* @Watch("entries")
   * private entriesRefChanged(newValue: EntriesRef) {
   *   void this.fetchEntries(newValue, this.requestedSearch, this.requestedLimit);
   * } */

  private findValue(value: ICombinedValue): number | undefined {
    const currentId = currentValue(value) as number | null | undefined;
    const idx = this.options!.findIndex(opt => opt.value.id === currentId);
    return idx === -1 ? undefined : idx;
  }

  get valueIndex(): number | number[] | null {
    if (!this.options) {
      return null;
    }
    if (this.value === null) {
      return null;
    }

    if (this.single) {
      return this.findValue(this.value as ICombinedValue) ?? null;
    } else {
      return mapMaybe(value => this.findValue(value), this.value as ICombinedValue[]);
    }
  }

  get linkOpts(): IAttrToLinkOpts | undefined {
    const home = homeSchema(this.uvArgs);
    return home !== null ? { homeSchema: home } : undefined;
  }

  private makeOption(id: RowId, pun: string): ReferenceSelectOption {
    return {
      label: pun,
      value: {
        id,
        link: attrToLinkRef(this.linkAttr, id, this.linkOpts),
      },
    };
  }

  get valueOptions(): ReferenceSelectOption[] | null {
    const valueType: ValueType = { type: "int" };
    if (valueIsNull(this.value) || (valueIsSingle(this.value) && valueIsNull(this.value.value))) {
      return [];
    } else {
      const values = this.single ? [this.value as ICombinedValue] : (this.value as ICombinedValue[]);
      const ret: ReferenceSelectOption[] = [];
      for (const value of values) {
        const curValue = currentValue(value) as number | null | undefined;
        if (curValue === null || curValue === undefined) {
          continue;
        }
        if (this.currentEntries !== null && curValue in this.currentEntries) {
          continue;
        }
        if (value.pun === undefined) {
          // No pun for one of values -- wait till we finish loading.
          return null;
        } else {
          ret.push(this.makeOption(curValue, valueToPunnedText(valueType, value)));
        }
      }
      return ret;
    }
  }

  get entriesOptions(): ReferenceSelectOption[] | null {
    if (this.currentEntries === null) {
      return null;
    } else {
      return Object.entries(this.currentEntries).map(([rawId, name]) => this.makeOption(Number(rawId), name));
    }
  }

  get options(): ReferenceSelectOption[] | null {
    return [...this.valueOptions ?? [], ...this.entriesOptions ?? []].sort(compareOptions);
  }

  private setValue(id: number) {
    if (this.single) {
      this.$emit("update:value", id);
    } else {
      this.$emit("add-value", id);
    }
  }

  private async processId(id: number): Promise<boolean> {
    const puns = await this.fetchEntriesByIds(this.entries, [id]);
    if (!(id in puns)) {
      return false;
    }

    this.setValue(id);
    return true;
  }

  private async processIds(ids: number[]): Promise<void> {
    const puns = await this.fetchEntriesByIds(this.entries, ids);
  }

  private async selectFromScanner(content: IQRCode): Promise<boolean> {
    return this.processId(content.id);
  }

  private async processQRCode(filterValue: string): Promise<boolean> {
    const qrcode = parseQRCode(filterValue);
    if (qrcode === null) {
      return false;
    }

    if (!equalEntityRef(qrcode.entity, this.referenceEntity)) {
      this.makeToast(this.$t("error_qrcode_is_inappropriate").toString());
      return false;
    }

    return this.processId(qrcode.id);
  }

  private async processRawId(filterValue: string): Promise<boolean> {
    const id = Number(filterValue);
    if (filterValue === "" || Number.isNaN(id)) {
      return false;
    }

    return this.processId(id);
  }

  private async processFilter(filterValue: string): Promise<boolean> {
    if (await this.processQRCode(filterValue)) {
      return true;
    }

    return this.processRawId(filterValue);
  }

  private makeToast(message: string) {
    this.$bvToast.toast(message, {
      title: this.$t("error").toString(),
      variant: "danger",
      solid: true,
      noAutoHide: true,
    });
  }

  private iconValue(target: string) {
    return "open_in_new";
  }

  private selectFromView(id: number) {
    this.selectedView = null;
    this.setValue(id);
  }

  get loadingState(): LoadingState {
    switch (this.entriesLoadingState.status) {
      case "not_asked":
        return { status: "ok", moreAvailable: true };
      case "pending":
        return { status: "pending" };
      case "ok":
        return { status: "ok", moreAvailable: this.entriesLoadingState.limit !== null };
      case "error":
        return { status: "error", message: String(this.entriesLoadingState.error) };
      default:
        throw new NeverError(this.entriesLoadingState);
    }
  }

  private updateValue(index: number | null) {
    this.$emit("update:value", index === null ? null : this.options![index].value.id);
  }

  private addValue(index: number) {
    this.$emit("add-value", this.options![index].value.id);
  }

  private removeValue(index: number) {
    // We pass `remove-value` as is to support repeating ids.
    this.$emit("remove-index", index);
  }

  private async loadMore(next: (_: LoadingResult) => void) {
    try {
      const moreAvailable = await this.fetchEntries(this.entries, this.requestedSearch, this.requestedLimit + 20);
      next({ status: "ok", moreAvailable });
    } catch (e) {
      if (!(e instanceof CancelledError)) {
        next({ status: "error", message: String(e) });
      }
    }
  }

  @Debounce(200)
  private updateFilter(filter: string) {
    void this.fetchEntries(this.entries, filter, 20);
  }
}
</script>

<style lang="scss" scoped>
  .single-value__link {
    display: flex;
  }

  .open-modal-button {
    @include material-button("option");

    margin: 0;
    margin-left: -0.25rem;
    margin-right: 0.25rem;
    border: none;
    padding: 0;

    &:not(:hover) {
      opacity: 0.3;
    }
  }

  .action-button {
    padding: 0.5rem 0.25rem;
    border-radius: 0;
    display: flex;
    align-items: center;
    width: 100%;
    background: var(--default-backgroundColor);
  }

  .loading-box {
    height: 2rem;
  }

  .value-text {
    text-align: left;
  }

  .compact-mode {
    .value-text {
      white-space: nowrap;
      overflow: hidden;
      text-overflow: ellipsis;
    }
  }
</style><|MERGE_RESOLUTION|>--- conflicted
+++ resolved
@@ -43,12 +43,8 @@
       @clear-values="$emit('clear-values')"
       @update:filter="updateFilter"
       @load-more="loadMore"
-<<<<<<< HEAD
       @popup-opened="$emit('focus')"
       @popup-closed="$emit('blur')"
-=======
-      @focus="$emit('focus')"
->>>>>>> bbf8c837
     >
       <template #option="select">
         <fragment>
