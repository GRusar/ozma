<i18n>
    {
        "en": {
            "input_placeholder": "Empty"
        },
        "ru": {
            "input_placeholder": "Пусто"
        }
    }
</i18n>
<template>
  <fragment>
    <span v-if="!isCellEdit" ref="autosizeMeter">
      {{ value || $t('input_placeholder') }}
    </span>
    <div
      v-if="!isCellEdit"
      ref="inputMaxWidthSizeMeter"
      class="input__max-width-size-meter"
    />
    <input
      v-if="!isCellEdit"
      :id="id"
      ref="control"
      :class="['input-field',
               {
                 'disabled': disabled,
                 'focused': focused,
                 'unfocused': !focused,
                 'error': error,
                 'required': required && isEmpty,
                 'cell-edit': isCellEdit,
                 'with-qr-code': qrcodeInput,
               }
      ]"
      autocomplete="off"
      :type="type"
      :value="value"
      :placeholder="$t('input_placeholder')"
      :disabled="disabled"
      @input="updateInput"
      @focus="onFocus"
      @blur="onBlur"
    >
    <textarea-autosize
      v-if="isCellEdit"
      ref="controlTextarea"
      :placeholder="$t('input_placeholder')"
      :value="value"
      :readonly="disabled"
      rows="1"
      class="input-textarea"
      @keydown.enter.prevent
      @input="updateInputCellEdit"
      @focus="onFocus"
    />
    <span
      v-if="qrcodeInput"
      class="material-icons qr_code"
      @click="openQRCodeScanner = !openQRCodeScanner"
    >
      qr_code_2
    </span>
    <QRCodeScanner
<<<<<<< HEAD
=======
      :close-after-scan="true"
>>>>>>> 7383a6ad
      :open-scanner="openQRCodeScanner"
      @update:scanResult="updateInputCellEdit"
    />
  </fragment>
</template>

<script lang="ts">
import { Vue, Component, Prop, Watch } from "vue-property-decorator";
import { isMobile } from "@/utils";
import { valueIsNull } from "@/values";
import Textarea from "@/components/form/Textarea.vue";
import QRCodeScanner from "@/components/qrcode/QRCodeScanner.vue";

@Component({
  components: { Textarea, QRCodeScanner },
})
export default class Input extends Vue {
  @Prop({ type: String }) label!: string;
  @Prop() value!: any;
  @Prop({ type: Boolean }) error!: boolean;
  @Prop({ type: Boolean }) required!: boolean;
  @Prop({ type: String }) warning!: string;
  @Prop({ type: Number }) height!: number;
  @Prop({ type: Boolean }) disabled!: boolean;
  @Prop({ type: String }) id!: string;
  @Prop({ type: Boolean, default: true }) inline!: boolean;
  @Prop({ type: Boolean, default: false }) dontFocus!: boolean;
  @Prop({ type: String, default: "text" }) type!: string;
  @Prop({ type: Boolean, default: false }) focus!: boolean;
  @Prop({ type: Boolean, default: false }) autofocus!: boolean;
  @Prop({ type: Boolean, default: false }) isCellEdit!: boolean;
  @Prop({ type: Boolean, default: false }) qrcodeInput!: boolean;

  private focused = false;
  private maxInputWidth = 0;
  private openQRCodeScanner = false;

  private get isEmpty(): boolean {
    return valueIsNull(this.value);
  }

  private mounted() {
    const controlElement = this.$refs.control as HTMLInputElement;
    if (this.autofocus) {
      Vue.nextTick().then(() => {
        if (this.isCellEdit) {
          const controlTextareaElement = this.$refs.controlTextarea as any;
          controlTextareaElement.$el.focus();
          this.setCursorPositionEnd(controlTextareaElement.$el);
          this.setInputHeight();
        } else {
          controlElement.focus();
        }
      });
    }

    if (!this.isCellEdit) {
      const autosizeMeter = this.$refs.autosizeMeter as HTMLSpanElement;
      const styles = window.getComputedStyle(controlElement);
      Object.assign(autosizeMeter.style, {
        position: "absolute",
        top: "0",
        left: "0",
        visibility: "hidden",
        height: "0",
        overflow: "hidden",
        whiteSpace: "pre",
        fontSize: styles.fontSize,
        fontFamily: styles.fontFamily,
        fontWeight: styles.fontWeight,
        fontStyle: styles.fontStyle,
        letterSpacing: styles.letterSpacing,
        textTransform: styles.textTransform,
      });
    }
  }

  @Watch("value")
  private onValueUpdate(value: string) {
    this.setInputHeight();
    if (!this.isMobile && !this.isCellEdit) {
      this.updateWidth(value);
    }
  }

  @Watch("focus")
  private onFocusProp(focus: boolean) {
    if (focus) {
      const control = this.$refs.control as HTMLInputElement;
      this.$nextTick(() => control.focus());
    }
  }

  private get maxWidth(): number {
    const controlElement = this.$refs.control as HTMLInputElement;
    if (controlElement) {
      const leftPosition = controlElement.getBoundingClientRect().left;
      const screenWidth = document.documentElement.clientWidth - 15;
      const maxWidth = screenWidth - leftPosition;
      return this.maxWidth;
    }
    return 250;
  }

  private get hasContent(): boolean {
    if (typeof this.value === "string") {
      return this.value.length > 0;
    } else {
      return !!this.value;
    }
  }

  private get isMobile(): boolean {
    return isMobile;
  }

  private onFocus(evt: Event) {
    this.$emit("focus", evt);
    if (!this.dontFocus) {
      this.focused = true;
    }
    if (!this.isMobile) {
      this.updateWidth(this.value);
    }
  }

  private onBlur(evt: Event) {
    if (!this.dontFocus) {
      this.focused = false;
    }
    if (!this.isMobile) {
      const control = this.$refs.control as HTMLInputElement;
      if (control !== undefined) {
        control.style.width = "100%";
      }
    }
  }

  private setCursorPositionEnd(controlElement: HTMLInputElement) {
    if (controlElement) {
      controlElement.selectionStart = this.value ? this.value.length : 0;
    }
  }

  private updateInput(value: MouseEvent | any) {
    this.$emit("input", value.target.value);
    this.setInputHeight();
  }

  private updateInputCellEdit(value: string) {
    this.$emit("input", value);
  }

  private setInputHeight() {
    if (this.$refs.controlTextarea) {
      const controlTextareaElement = this.$refs.controlTextarea as any;
      this.$emit("set-input-height", controlTextareaElement.$el.clientHeight);
    }
  }

  private updateWidth(text: string) {
    this.maxInputWidth = (this.$refs.inputMaxWidthSizeMeter as HTMLDivElement).offsetWidth;
    const value = text !== "" ? text : String(this.$t("input_placeholder"));
    const controlElement = this.$refs.control as HTMLInputElement;
    const autosizeMeter = this.$refs.autosizeMeter as HTMLSpanElement;
    const leftPos = controlElement.getBoundingClientRect().left;
    const newWidth = autosizeMeter.scrollWidth >= this.maxInputWidth
      ? autosizeMeter.scrollWidth
      : this.maxInputWidth;
    const rightPos = leftPos + newWidth;
    const viewportWidth = document.documentElement.clientWidth - 10;

    if (rightPos < (viewportWidth - 15)) {
      controlElement.style.width = `${newWidth + 10}px`;
    } else {
      controlElement.style.width = `${viewportWidth - leftPos + 10}px`;
    }
  }
}
</script>

<style lang="scss" scoped>
  .input-textarea {
    padding: 3px;
    border: none;
    resize: none;
    width: 100%;
    display: block;
    overflow: auto !important;
    max-height: 165px;
    background: white;
    text-align: inherit;
  }

  .input-textarea-fake {
    opacity: 0;
    position: absolute;
    pointer-events: none;
    width: inherit;
    min-height: 24px;
    word-break: break-all;
  }

  .input-textarea:focus {
    outline: none;
  }

  .input_container {
    position: relative;
    display: inline-flex;
    flex-direction: column;
    color: var(--MainTextColor);
    width: 100%;
    opacity: 0.7;
    padding-left: 15px;
  }

  .input-field {
    width: 100% !important;
    text-align: inherit;
    padding: 0 5px;
    background-color: rgba(0, 0, 0, 0);
    border: 0;
    z-index: 2;
    order: 2;
    flex: 2;
    height: 2em;
    color: var(--MainTextColor);
    cursor: pointer;
    border-bottom: 1px solid var(--MainBorderColor);
    text-overflow: ellipsis;
    transition: border-color 0.2s ease-in;

    &::placeholder {
      color: var(--MainTextColorLight);
    }

    &:hover,
    &:focus {
      outline: none;
      color: var(--MainTextColor);
      cursor: text;
      z-index: 2000;
    }

    &.disabled {
      cursor: not-allowed;
    }

    &.required {
      background-color: var(--WarningColor) !important;

      &::placeholder {
        color: var(--WarningPlaceholderColor) !important;
      }
    }

    &.error {
      background-color: var(--FailColor) !important;

      &::placeholder {
        color: var(--FailPlaceholderColor) !important;
      }
    }

    &.cell-edit {
      width: auto;

      &:focus,
      &:hover {
        border-bottom: 1px solid transparent;
      }
    }

    &.with-qr-code {
      padding-right: 25px;
    }
  }

  // .input_field__focused {
  //   position: absolute;
  // }

  .input_container__row {
    flex-direction: row;
  }

  .input_label__container {
    padding: 0;
    display: flex;
    height: 2em;
  }

  .input_label {
    align-self: center;
    margin-bottom: 0;
    overflow: hidden;
    text-overflow: ellipsis;
    opacity: 0.7;
    white-space: pre;
    cursor: question;
    color: var(--MainTextColorLight);
  }

  .input_label__focused::after {
    content: "";
    position: absolute;
    width: 100%;
    bottom: 1px;
    z-index: -1;
    transform: scale(0.9);
    box-shadow: 0 0 8px 2px #000;
  }

  .input_modal_field {
    color: var(--MainTextColor);
    background-color: var(--MainBackgroundColor);
    padding-right: 5px;
    padding-left: 5px;
  }

  .input_modal_label {
    color: var(--MainTextColor);
    margin: 5px;
  }

  .input_modal__input_group {
    display: flex;
    flex-direction: column;
    height: 100%;
    justify-content: space-between;
    background-color: var(--MainBackgroundColor);
  }

  .input_modal__button__ok,
  .input_modal__button__cancel {
    outline: none;
    border: 0;
    padding: 10px 18px;
    cursor: pointer;
    color: var(--MainTextColor);
    box-shadow: 0 4px 8px var(--MainBorderColor);
    background: var(--MainBackgroundColor);
    font-weight: 600;
    width: 100%;
    border-radius: 0;
    margin-top: 5px;
  }

  .input_modal__button__ok {
    background-color: var(--SuccessColor);
  }

  .input_modal__button__cancel {
    background-color: var(--FailColor);
  }

  .input__max-width-size-meter {
    visibility: hidden;
  }

  .material-icons.qr_code {
    position: absolute;
    cursor: pointer;
    right: 0;

    &:hover {
      opacity: 0.7;
    }
  }
</style><|MERGE_RESOLUTION|>--- conflicted
+++ resolved
@@ -62,10 +62,6 @@
       qr_code_2
     </span>
     <QRCodeScanner
-<<<<<<< HEAD
-=======
-      :close-after-scan="true"
->>>>>>> 7383a6ad
       :open-scanner="openQRCodeScanner"
       @update:scanResult="updateInputCellEdit"
     />
