<i18n>
  {
    "en": {
        "input_placeholder": "Empty"
    },
    "ru": {
        "input_placeholder": "Пусто"
    }
  }
</i18n>
<template>
  <div>
    <viewer
      v-if="readOnly"
      :initial-value="content"
      :height="`${height}px`"
    />
    <editor
      v-else
      :key="key"
      ref="editor"
      :initial-value="currentContent"
      :initial-edit-type="editType"
      :options="editorOptions"
      :height="`${height}px`"
      preview-style="tab"
      @change="onChange"
      @focus="$root.$emit('form-input-focused')"
    />
  </div>
</template>

<script lang="ts">
import { Component, Prop, Vue, Watch } from "vue-property-decorator";

import "codemirror/lib/codemirror.css";
import "@toast-ui/editor/dist/toastui-editor.css";
import "@toast-ui/editor/dist/toastui-editor-viewer.css";

import { Editor, Viewer } from "@toast-ui/vue-editor";
import "@toast-ui/editor/dist/i18n/ru-ru";

type EditorType = Vue & { invoke: (name: string, ...args: any) => any };

export type MarkdownEditType = "markdown" | "wysiwyg";

@Component({ components: { Editor, Viewer } })
export default class MarkdownEditor extends Vue {
  @Prop({ type: String }) content!: string;
  @Prop({ type: Number }) height!: number;
  @Prop({ type: String, default: "markdown" }) editType!: MarkdownEditType;
  @Prop({ default: false }) readOnly!: boolean;
  // TODO: implement.
  @Prop({ type: Boolean, default: false }) autofocus!: boolean;

  private currentContent = this.content;
  private key = 0;
  private editorOptions = {
    minHeight: "205px",
    useCommandShortcut: true,
    useDefaultHTMLSanitizer: true,
    usageStatistics: false,
    hideModeSwitch: false,
    language: this.$root.$i18n.locale,
    placeholder: this.$t("input_placeholder"),
    toolbarItems: [
      "heading",
      "bold",
      "italic",
      "strike",
      "divider",
      "hr",
      "quote",
      "divider",
      "ul",
      "ol",
      "task",
      "indent",
      "outdent",
      "divider",
      "table",
      "image",
      "link",
      "divider",
      "code",
      "codeblock",
    ],
  };

<<<<<<< HEAD
  private onFocus(evt: Event) {
    this.$root.$emit("form-input-focused"); // FIXME: figure it out why we need it
    this.$emit("focus", evt);
  }

  private onBlur(evt: Event) {
    this.$emit("blur", evt);
  }

=======
>>>>>>> bbf8c837
  private onChange() {
    const editor = this.$refs.editor as EditorType;
    const newValue = (editor.invoke("getMarkdown") as string).trim();
    if (this.currentContent !== newValue) {
      this.currentContent = newValue;
      this.$emit("update:content", newValue);
    }
  }

  @Watch("editType")
  private reloadComponent() {
    this.key++;
  }

  @Watch("content")
  private updateContent(content: string) {
    if (this.currentContent === content) return;
    this.currentContent = content;
    const editor = this.$refs.editor as EditorType;
    if (!editor) return;
    editor.invoke("setMarkdown", content, false);
  }
}
</script>

<style lang="scss" scoped>
  ::v-deep {
    .tui-editor-defaultUI {
      border-color: var(--MainBorderColor);
      border-radius: 4px;
      overflow: hidden;
    }

    .te-mode-switch-section {
      height: 25px;
    }
  }
</style><|MERGE_RESOLUTION|>--- conflicted
+++ resolved
@@ -87,7 +87,6 @@
     ],
   };
 
-<<<<<<< HEAD
   private onFocus(evt: Event) {
     this.$root.$emit("form-input-focused"); // FIXME: figure it out why we need it
     this.$emit("focus", evt);
@@ -97,8 +96,6 @@
     this.$emit("blur", evt);
   }
 
-=======
->>>>>>> bbf8c837
   private onChange() {
     const editor = this.$refs.editor as EditorType;
     const newValue = (editor.invoke("getMarkdown") as string).trim();
