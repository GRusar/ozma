--- conflicted
+++ resolved
@@ -225,12 +225,8 @@
   // Old user view is shown while new component for uv is loaded.
   private state: UserViewLoadingState = loadingState;
   private pendingArgs: IUserViewArguments | null = null;
-<<<<<<< HEAD
-  private previousArgs: IUserViewArguments | null = null;
-=======
   private nextUv: Promise<void> | null = null;
   private inhibitReload = false;
->>>>>>> 11fd0aab
 
   get title() {
     if (this.state.state === "show" && "title" in this.state.uv.attributes) {
@@ -329,16 +325,6 @@
       this.setState(loadingState);
     }
 
-<<<<<<< HEAD
-        this.checkScrollToTop(newUv.args);
-
-        // Exceptions in async watchers are silently ignored (?), so print it explicitly.
-        let local: IHandlerProvider | null;
-        if (component.localConstructor !== undefined) {
-          const givenLocal = this.state.state === "show" && this.state.componentName === newType.component ? this.state.local : null;
-          local = component.localConstructor(this.$store, newUv, this.defaultValues, givenLocal);
-          this.registerHandler({ args: newUv.args, handler: local.handler });
-=======
     const pending: IRef<Promise<void>> = {};
     pending.ref = (async () => {
       await waitTimeout(); // Delay promise so that it gets saved to `pending` first.
@@ -391,32 +377,11 @@
             });
             this.nextUv = null;
           }
->>>>>>> 11fd0aab
         } else {
           throw new Error("Impossible");
         }
-<<<<<<< HEAD
-        const baseLocal = new LocalBaseUserView(this.$store, newUv, this.defaultValues, this.state.state === "show" ? this.state.baseLocal : null);
-        this.registerHandler({ args: newUv.args, handler: baseLocal.handler });
-
-        this.setState({
-          state: "show",
-          local,
-          baseLocal,
-          componentName: newType.component,
-          component,
-          uv: newUv,
-        });
-      } else if (newType.type === "link") {
-        const handler = linkHandler(this.$store, (...args) => this.$emit(...args), newType.link);
-        await handler.handler();
-        // Because we need router to switch URL.
-        await this.$nextTick();
-        if (deepEquals(newUv.args, this.args) && newUv === this.currentUvs.getUserViewOrError(newUv.args)) {
-=======
       } catch (e) {
         if (pending.ref === this.nextUv) {
->>>>>>> 11fd0aab
           this.setState({
             state: "error",
             args,
@@ -434,12 +399,12 @@
     (this.$refs.userViewRef as Vue)?.$el.scrollTo(0, 0);
   }
 
-  private checkScrollToTop(newArgs: IUserViewArguments) {
-    if (!deepEquals(newArgs, this.previousArgs)) {
-      this.scrollToTop();
-    }
-    this.previousArgs = deepClone(this.args);
-  }
+  /* private checkScrollToTop(newArgs: IUserViewArguments) {
+   *   if (!deepEquals(newArgs, this.previousArgs)) {
+   *     this.scrollToTop();
+   *   }
+   *   this.previousArgs = deepClone(this.args);
+   * } */
 
   private destroyCurrentUserView() {
     if (this.state.state !== "show") {
