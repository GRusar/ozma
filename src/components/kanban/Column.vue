<template>
  <div class="column_container" :style="style">
    <div class="column_header">
      <ModalUserView
        v-if="modalView !== null"
        :initial-view="modalView"
        @close="modalView = null"
      />
      <!-- input type="checkbox"
                v-model="isAllSelected"
                class="column_select_checkbox" -->
      <div
        class="column_header__title_block"
        :style="titleStyle"
      >
        <span
          class="column_header__title"
          :title="title"
        >
          {{ title }}
        </span>
        <span class="column_controls">
          <i
            class="material-icons card_open_icon"
            style="font-size: 20px;"
            @click="openModal"
          >add</i>
          <!-- i class="material-icons card_open_icon">more_vert</i -->
        </span>
      </div>
    </div>
    <draggable
      v-dragscroll.y
      class="column_body"
      group="cards"
      ghost-class="card_dragging"
      :options="{delayOnTouchOnly: true, delay: 400, forceFallback: true}"
      :animation= "300"
      :list="cards"
      @add="onAdd"
      @end="onMove"
    >
      <Card
        v-for="(card, index) in cards"
        :key="index"
        :data="card"
        :target="cardTarget"
        data-no-dragscroll
        :width="width"
        :selected="isCardSelected(card.groupRef.position)"
      />
    </draggable>
  </div>
</template>

<script lang="ts">
import { Vue, Component, Prop } from "vue-property-decorator";
import draggable from "vuedraggable";
import * as R from "ramda";

import ModalUserView from "@/components/ModalUserView.vue";

import Card, { ICard, CardTarget } from "@/components/kanban/Card.vue";
import { ValueRef } from "../../local_user_view";
import { IQuery } from "../../state/query";
import { dragscroll } from 'vue-dragscroll';

export interface IColumn {
  id?: any;
  title: string;
  createView?: IQuery;
  fieldName?: string;
  cards: ICard[];
}

// This is an interface to a 3rd Party Vue plugin
// It lists only properties that are used or are of use for the board
// Consult https://github.com/SortableJS/Vue.Draggable
// Please add types to this interface if something you use is missing
export interface IVueDraggableEvent {
  type: "start" | "add" | "remove" | "update" | "end" | "choose" | "unchoose" | "sort" | "filter" | "clone";
  originalEvent: Event;
  newIndex: number;
  oldIndex: number;
  oldDraggableIndex: number;
  newDraggableIndex: number;
}

export interface IColumnStyle {
  width?: string;
  minWidth?: string;
  maxWidth?: string;
  flex?: number;
}

@Component({ components: { Card, draggable, ModalUserView }, directives: { dragscroll } })
export default class Column extends Vue {
  @Prop() id!: any;
  @Prop({ type: Array, required: true }) cards!: ICard[];
  @Prop({ type: String, required: true }) title!: string;
  @Prop({ type: String, required: true }) fieldName!: string;
  @Prop({ type: Object, required: true }) createView!: IQuery;
  @Prop({ type: Function, required: false }) add!: (ref: ValueRef, value: any) => void;
  @Prop({ type: Function, required: false }) move!: (ref: ValueRef, value: any) => void;
  @Prop({ type: Number, required: false, default: 300 }) width!: number;
  @Prop({ type: String, required: false }) cardTarget!: CardTarget;

  modalView: IQuery | null = null;

  selected: number[] = [];

  private openModal() {
    const query: IQuery = {
      args: {
        ...this.createView.args,
      },
      defaultValues: {
        [this.fieldName]: this.id,
      },
    };

    this.modalView = query;
  }

  private isCardSelected(rowIndex: number) {
    return this.selected.includes(rowIndex);
  }

  private get style(): IColumnStyle {
    return {
      width: `${this.width}px`
    }
  }

  private get titleStyle(): IColumnStyle {
    const strWidth = `${this.width}px`;
    return {
      maxWidth: strWidth,
    }
  }

  private get isAllSelected() {
    return this.selected.length === this.cards.length;
  }

  private set isAllSelected(val: boolean) {
    if (val) {
      this.selectAll();
    } else {
      this.deselectAll();
    }
  }

  private onCheckboxClick(event: Event) {
    event.preventDefault();
    const target = event.target as HTMLInputElement;
    if (target.checked) {
      this.selectAll();
    } else {
      this.deselectAll();
    }
  }

  private selectAll() {
    this.selected = this.cards.map(card => R.pathOr(-1, ["groupRef", "position"], card));
  }

  private deselectAll() {
    this.selected = [];
  }

  private onSelect(rowIndex: number) {
    this.selected = R.uniq([...this.selected, rowIndex]);
  }

  private onDeselect(rowIndex: number) {
    this.selected = this.selected.filter(val => val !== rowIndex);
  }

  private onMove(event: IVueDraggableEvent) {
    const newCard = this.cards[event.newIndex];
    // Avoid calling onMove after onAdd event: It should do it on it's own.
    if (newCard) {
      const prevCardIndex = event.newIndex - 1;
      const prevCardOrder = (
        prevCardIndex > -1
          ? R.pathOr<number>(0, [event.newIndex - 1, "order"], this.cards)
          : 0
      );
      const nextCardOrder = R.pathOr<number>(prevCardOrder + 1, [event.newIndex + 1, "order"], this.cards);
      const mean = (prevCardOrder + nextCardOrder) / 2;
      // if (this.move && newCard.orderRef) {
      //  this.move(newCard.orderRef, mean);
      // }
    }
  }

  private onAdd(event: IVueDraggableEvent) {
    const newCard = this.cards[event.newIndex];
    if (this.add && newCard.groupRef) {
      this.add(newCard.groupRef, this.id);
    }
  }
}
</script>

<style scoped>
  .column_container {
    color: var(--MainTextColor);
    border: 1px solid var(--MainBorderColor);
    box-sizing: content-box;
    display: flex;
    flex-direction: column;
  }

  .column_header {
    background-color: #fff0f5;
    border-bottom: 1px solid var(--MainBorderColor);
    border-top: 1px solid var(--MainBorderColor);
    padding: 10px 10px 10px 12px;
    display: flex;
    opacity: 0.5;
  }

  .column_header__title_block {
    display: flex;
    width: 100%;
  }

  .column_header__title {
    white-space: nowrap;
    text-overflow: ellipsis;
    overflow: hidden;
    font-weight: bold;
  }

  .column_select_checkbox {
    vertical-align: middle;
  }

  .column_body {
    padding: 15px 10px 0 10px;
<<<<<<< HEAD
    overflow: hidden;
=======
    overflow-x: hidden;
>>>>>>> 3ab24d86
    height: 100%;
    background-color: rgba(255, 250, 250, 0.6);
  }

  .column_controls {
    margin-left: auto;
  }

  .column_controls > i {
    vertical-align: middle;
  }

  @media screen and (max-width: 700px) {
    .column_container {
      width: unset;
      min-width: 50vw;
    }
  }

  @media screen and (max-width: 490px) {
    .column_container {
      min-width: 80vw;
    }
  }

  .card_dragging {
    background-color: var(--MainBorderColor);
    width: 100%;
    opacity: 1;
  }

  .card_open_icon {
    padding: 2px;
    border-radius: 2px;
    cursor: pointer;
    background-color: initial;
    color: initial;
    transition: background-color 0.5s ease;
    transition: color 0.25s ease;
  }

  .card_open_icon:hover {
    transition: background-color 0.5s ease;
    transition: color 0.25s ease;
    background-color: var(--SuccessColor);
    color: var(--MainBackgroundColor);
  }

  /deep/ .card_dragging > .card_row {
    display: none;
  }
</style><|MERGE_RESOLUTION|>--- conflicted
+++ resolved
@@ -240,11 +240,7 @@
 
   .column_body {
     padding: 15px 10px 0 10px;
-<<<<<<< HEAD
-    overflow: hidden;
-=======
     overflow-x: hidden;
->>>>>>> 3ab24d86
     height: 100%;
     background-color: rgba(255, 250, 250, 0.6);
   }
