--- conflicted
+++ resolved
@@ -56,12 +56,8 @@
   }
 
   .modal__tab_header.only_tab {
-<<<<<<< HEAD
-    cursor: initial;
-=======
     border-color: transparent;
     cursor: grab;
->>>>>>> 2523cdc8
   }
 
   .modal__tab_header:not(.only_tab) {
