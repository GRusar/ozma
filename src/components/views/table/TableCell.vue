<i18n>
    {
        "en": {
            "ellipsis": "... (Open cell to view full)",
            "add_child_tooplip": "Add child row"
        },
        "ru": {
            "ellipsis": "... (Откройте ячейку, чтобы читать дальше)",
            "add_child_tooplip": "Добавить подстроку"
        }
    }
</i18n>

<template>
  <!-- FIXME: Pls solve these classes -->
  <!-- `.stop` in `@click` fixes calendar popup hiding -->
  <!-- TODO: `@contextmenu` doesn't work on IOS --->
  <td
    ref="cell"
    :style="style"
    :class="[
      'table-td',
      variantClassName,
      'cell-local-variant',
      {
        'fixed-column': column.fixed,
        'select_fixed': value.extra.selected && column.fixed,
        'next-after-last-fixed': firstNonFixed,
        'selected': value.extra.selected && !value.extra.cursor,
        'cursor': value.extra.cursor,
        'required-cell': requiredButEmpty,
        'disabled-cell': value.info === undefined && from !== 'existing'
      }
    ]"
    @click="$emit('cell-click', $refs.cell, $event)"
    @mousedown="$emit('cell-mousedown', $refs.cell, $event)"
    @mouseover="$emit('cell-mouseover', $refs.cell, $event)"
    @mouseup="$emit('cell-mouseup', $refs.cell, $event)"
    @contextmenu.prevent="$emit('cell-contextmenu', $refs.cell, $event)"
  >
    <div v-if="value.extra.selected" class="selection-overlay" />
    <p class="default-variant">
      <template v-if="column.type == 'buttons'">
        <ButtonsPanel
          class="cell-buttons-panel"
          :buttons="buttons"
          @goto="$emit('goto', $event)"
        />
      </template>
      <template v-else-if="link !== null && valueHtml.length > 0">
        <div class="option option-variant option-local-variant">
          <FunLink
            class="option-link rounded-circle"
            :link="link"
            @goto="$emit('goto', $event)"
          >
            <span class="material-icons md-14 reference-open-modal rounded-circle">
              {{ iconValue }}
            </span>
          </FunLink>
          <!-- eslint-disable vue/no-v-html -->
          <span class="reference-text" v-html="valueHtml || '&nbsp;'" />
          <!-- eslint-enable -->
        </div>
      </template>
      <template v-else>
        <template v-if="valueType.type === 'bool'">
          <Checkbox
            v-if="!isNull"
            class="checkbox_click-none"
            :checked="value.value"
          />
        </template>
        <div
          v-else
          :class="[
            'cell-text',
            'option-variant',
            'option-local-variant',
            {
              'option': (fieldTypeName == 'enum' || fieldTypeName == 'reference') && valueHtml.length > 0,
              'tree': showTree && column.treeUnfoldColumn && !notExisting,
            }
          ]"
        >
          <ButtonItem
            v-if="addChildButton"
            class="add-child"
            :button="addChildButton"
          />

          <span
            v-if="isTreeCell"
            class="tree-level-circles"
          >
            <span
              v-for="index in (treeLevel + (treeHasChildren ? 0 : 1))"
              :key="index"
              class="tree-level-circle"
            />

            <span
              v-if="treeHasChildren"
              :class="['tree-toggle-expand material-icons', { 'down': tree.arrowDown }]"
              @click.stop="toggleChildren"
              @dblclick.stop
            >
              chevron_right
            </span>
          </span>

          <!-- eslint-disable vue/no-v-html -->
          <span class="text" v-html="valueHtml || '&nbsp;'" />
          <!-- eslint-enable -->
        </div>
      </template>
    </p>
  </td>
</template>

<script lang="ts">
import { Component, Vue, Prop } from "vue-property-decorator";
import { ValueType } from "ozma-api";

import { valueIsNull } from "@/values";
import Checkbox from "@/components/checkbox/Checkbox.vue";
import { attrToButtons, Button } from "@/components/buttons/buttons";
import ButtonItem from "@/components/buttons/ButtonItem.vue";
import type { IColumn, ITableCombinedUserView, ITableExtendedRow, ITableExtendedValue, ITableRowTree } from "@/components/views/Table.vue";
import { ColorVariantAttribute, colorVariantFromAttribute, defaultVariantAttribute, getColorVariantAttributeClassName, getColorVariantAttributeVariables, interfaceButtonVariant } from "@/utils_colors";
import { currentValue } from "@/user_views/combined";
import { attrToLinkRef } from "@/links";
import { formatValueToHtml } from "@/user_views/format";

@Component({
  components: {
    Checkbox,
    ButtonItem,
  },
})
export default class TableCell extends Vue {
  // We don't bother to set types here properly, they matter no more than for TableRow.
  // The reason this is not a functional component is because of performance.
  // See https://forum.vuejs.org/t/performance-for-large-numbers-of-components/13545/10
  @Prop({ type: Object, required: true }) uv!: ITableCombinedUserView;
  @Prop({ type: Object, required: true }) row!: ITableExtendedRow;
  @Prop({ type: Object, required: true }) value!: ITableExtendedValue;
  @Prop({ type: Object, required: true }) column!: IColumn;
  @Prop({ type: Number, required: true }) columnIndex!: number;
  @Prop({ type: String, default: "existing" }) from!: string;
  @Prop({ type: Boolean, default: false }) firstNonFixed!: boolean;
  @Prop({ type: Number }) fixedLeft!: number | undefined;
  @Prop({ type: Object, required: true }) tree!: ITableRowTree;
  @Prop({ type: Boolean, required: true }) showTree!: boolean;
  @Prop({ type: Boolean, required: true }) showAddChild!: boolean;
  @Prop({ type: Boolean, default: false }) notExisting!: boolean;
  @Prop({ type: Number }) height!: number | undefined;

  get valueType(): ValueType {
    return this.uv.info.columns[this.columnIndex].valueType;
  }

  get fieldTypeName(): string | null {
    return this.value.info?.field?.fieldType?.type ?? null;
  }

  get requiredButEmpty() {
    return this.isNull && this.value.info?.field?.isNullable === false;
  }

  get variantClassName(): string | null {
    return getColorVariantAttributeClassName(this.colorVariant);
  }

  get colorVariant(): ColorVariantAttribute {
    const colorVariantAttribute = this.getCellAttr("cell_variant");
    const cellColor = this.getCellAttr("cell_color");
    if (colorVariantAttribute) {
      return colorVariantFromAttribute(colorVariantAttribute);
    } else if (typeof cellColor === "string") {
      return colorVariantFromAttribute({ background: cellColor });
    } else {
      return defaultVariantAttribute;
    }
  }

  get valueHtml() {
<<<<<<< HEAD
    const value = currentValue(this.value);
    if (typeof value === "number") {
      const numberFormatRaw = this.getCellAttr("number_format");
      if (typeof numberFormatRaw === "string") {
        const numberFormat = numberFormatRaw.toLowerCase();
        if (isValidNumberFormat(numberFormat)) {
          const fractionDigitsRaw = this.getCellAttr("fraction_digits");
          const fractionDigits = typeof fractionDigitsRaw === "number" ? fractionDigitsRaw : undefined;
          return getNumberFormatter(numberFormat, fractionDigits).format(value);
        }
      }
    }

    if (moment.isMoment(value) && this.getCellAttr("show_seconds") === true) {
      return value.local().format("L LTS");
    }

    const columnInfo = this.uv.info.columns[this.columnIndex];
    let valueHtml = valueToPunnedText(columnInfo.valueType, this.value);
    if (typeof value === "string") {
      if (valueHtml.length > 1000) {
        valueHtml = valueHtml.slice(0, 1000) + this.$t("ellipsis");
      }
      valueHtml = replaceHtmlLinks(valueHtml);
    }
    return valueHtml;
=======
    return formatValueToHtml(this.valueType, this.value, {
      getCellAttr: name => this.getCellAttr(name),
      columnAttributeMappings: this.uv.columnAttributeMappings[this.columnIndex],
    });
>>>>>>> 50bc0898
  }

  get link() {
    return this.value.info?.field?.fieldType.type === "reference" ? attrToLinkRef(this.getCellAttr("link"), currentValue(this.value), this.uv.extra.linkOpts) : null;
  }

  get treeLevel() {
    if (this.column.treeUnfoldColumn) {
      return this.tree.level;
    } else {
      return 0;
    }
  }

  get isTreeCell() {
    return this.showTree
        && this.column.treeUnfoldColumn
        && !this.notExisting;
  }

  get treeHasChildren() {
    return this.isTreeCell
        && this.tree.children !== undefined
        && this.tree.children.length > 0;
  }

  get buttons() {
    if (this.column.type === "buttons") {
      return attrToButtons(this.value.value);
    } else {
      return [];
    }
  }

  get addChildButton(): Button | null {
    if (!this.isTreeCell || !this.showAddChild) {
      return null;
    } else {
      return {
        type: "callback",
        icon: "add",
        tooltip: this.$t("add_child_tooplip").toString(),
        variant: interfaceButtonVariant,
        callback: () => this.$emit("add-child"),
      };
    }
  }

  get isNull() {
    // We use `value.value` here to highlight unvalidated values.
    return valueIsNull(this.value.value);
  }

  toggleChildren() {
    this.$emit("toggle-children", !this.tree.arrowDown);
  }

  get iconValue() {
    return "open_in_new";
  }

  private getCellAttr(name: string) {
    return this.value.attributes?.[name] || this.uv.columnAttributes[this.columnIndex][name] || this.row.attributes?.[name] || this.uv.attributes[name];
  }

  get style() {
    const style: Record<string, unknown> = {};

    const textAlignAttr = this.getCellAttr("text_align");
    if (textAlignAttr !== undefined) {
      style["text-align"] = String(textAlignAttr);
    }

    if (this.height) {
      style["height"] = `${this.height}px`;
    }

    if (this.fixedLeft !== undefined) {
      style["left"] = `${this.fixedLeft}px`;
    }

    if (this.getCellAttr("text_type") === "codeeditor") {
      style["font-family"] = "monospace";
    }

    const variantAttrs = getColorVariantAttributeVariables(this.colorVariant);
    if (variantAttrs !== null) {
      Object.assign(style, variantAttrs);
    }

    return style;
  }
}
</script>

<style lang="scss" scoped>
  @include variant-to-local("cell");
  @include variant-to-local("option");

  .option {
    padding: 0.1rem 0.5rem;
    display: inline-flex;
    align-items: center;
    background-color: var(--option-backgroundColor);
    border: 1px solid var(--option-borderColor);
    color: var(--option-foregroundColor);
    border-radius: 0.333rem;
    max-width: 100%;
    word-wrap: break-word;

    .option-link {
      @include material-button("reference");

      flex-shrink: 0;
      border: none;
      display: flex;
      opacity: 0.5;
      overflow: visible;
    }

    .option-link:hover {
      opacity: 1;
      text-decoration: none;
    }
  }

  .add-child {
    position: absolute;
    right: 0;
    bottom: 0;
  }

  .tree-level-circles {
    height: 1rem;
    display: flex;
    align-items: center;
  }

  .tree-level-circle {
    font-size: icon-size();
    display: inline-block;
    width: 0.333em;
    height: 0.333em;
    margin: 0.333em;
    border-radius: 0.333em;
    background-color: var(--cell-foregroundColor);
    opacity: 0.05;
  }

  .selection-overlay {
    position: absolute;
    width: 100%;
    height: 100%;
    background-color: var(--FocusBorderColor);
    opacity: 0.5;
    pointer-events: none;
  }

  .table-td.cursor {
    box-shadow:
      inset 2px 2px 0 var(--FocusBorderColor),
      inset -2px -2px 0 var(--FocusBorderColor);
  }

  .table-td {
    position: relative;
    touch-action: manipulation;

    > p {
      height: inherit;

      ::v-deep .checkbox {
        .material-icons {
          position: relative;
        }
      }

      ::v-deep button {
        pointer-events: all;
        cursor: pointer;
      }

      ::v-deep ul.actions {
        > span {
          cursor: pointer;
        }
      }

      ::v-deep a {
        cursor: pointer;

        &:link {
          color: rgb(0, 123, 255) !important;
        }

        &:visited {
          color: #551a8b !important;
        }
      }
    }

    .add-child {
      /* We use this instead of `visibility: hidden`, to be able expand by single tap on Iphones,
         see https://habr.com/en/post/212959/ for details */
      opacity: 0.0001;
    }

    &.selected .add-child,
    &:hover .add-child {
      opacity: 1;
    }
  }

  .checkbox_click-none {
    pointer-events: none;
  }

  .tree-toggle-expand.material-icons {
    cursor: pointer;
    pointer-events: auto !important;
    transition: transform 0.2s;
    line-height: 1rem;
    opacity: 0.5;
  }

  .tree-toggle-expand.material-icons:hover {
    opacity: 1;
  }

  .tree-toggle-expand.material-icons.down {
    transform: rotate(90deg);
  }

  .reference-open-modal {
    @include material-button("option");

    margin: 0;
    margin-left: -0.25rem;
    margin-right: 0.25rem;
    pointer-events: auto !important;
    border: none;
    background: none;
    padding: 0;
  }

  span.reference-text {
    display: block;
    white-space: normal;
    word-break: break-word;
  }

  .cell-text {
    overflow: hidden;
    white-space: break-spaces;
    word-break: break-word;
    line-height: 1.3rem;
  }

  .text {
    width: 100%;
  }

  .cell-text.tree {
    display: flex;
    align-self: center;
    align-items: center;
    justify-content: flex-begin;
  }

  .cell-buttons-panel {
    flex-wrap: wrap;
  }
</style><|MERGE_RESOLUTION|>--- conflicted
+++ resolved
@@ -1,11 +1,9 @@
 <i18n>
     {
         "en": {
-            "ellipsis": "... (Open cell to view full)",
             "add_child_tooplip": "Add child row"
         },
         "ru": {
-            "ellipsis": "... (Откройте ячейку, чтобы читать дальше)",
             "add_child_tooplip": "Добавить подстроку"
         }
     }
@@ -185,39 +183,10 @@
   }
 
   get valueHtml() {
-<<<<<<< HEAD
-    const value = currentValue(this.value);
-    if (typeof value === "number") {
-      const numberFormatRaw = this.getCellAttr("number_format");
-      if (typeof numberFormatRaw === "string") {
-        const numberFormat = numberFormatRaw.toLowerCase();
-        if (isValidNumberFormat(numberFormat)) {
-          const fractionDigitsRaw = this.getCellAttr("fraction_digits");
-          const fractionDigits = typeof fractionDigitsRaw === "number" ? fractionDigitsRaw : undefined;
-          return getNumberFormatter(numberFormat, fractionDigits).format(value);
-        }
-      }
-    }
-
-    if (moment.isMoment(value) && this.getCellAttr("show_seconds") === true) {
-      return value.local().format("L LTS");
-    }
-
-    const columnInfo = this.uv.info.columns[this.columnIndex];
-    let valueHtml = valueToPunnedText(columnInfo.valueType, this.value);
-    if (typeof value === "string") {
-      if (valueHtml.length > 1000) {
-        valueHtml = valueHtml.slice(0, 1000) + this.$t("ellipsis");
-      }
-      valueHtml = replaceHtmlLinks(valueHtml);
-    }
-    return valueHtml;
-=======
     return formatValueToHtml(this.valueType, this.value, {
       getCellAttr: name => this.getCellAttr(name),
       columnAttributeMappings: this.uv.columnAttributeMappings[this.columnIndex],
     });
->>>>>>> 50bc0898
   }
 
   get link() {
