--- conflicted
+++ resolved
@@ -172,7 +172,6 @@
       position: relative;
       height: 100%;
       pointer-events: none;
-<<<<<<< HEAD
 
       ::v-deep .checkbox {
         position: absolute;
@@ -182,10 +181,6 @@
           top: -3px;
         }
       }
-=======
-      padding: 3px 7px 2px 7px;
-      max-height: 150px;
->>>>>>> ae5495f8
 
       ::v-deep a {
         pointer-events: all;
@@ -202,7 +197,6 @@
     }
   }
 
-<<<<<<< HEAD
   .table-td.selected {
     box-shadow:
       inset 2px 2px 0 rgb(14, 101, 235),
@@ -213,10 +207,6 @@
     box-shadow:
       inset 2px 2px 0 rgb(14, 101, 235),
       inset -2px -2px 0 rgb(14, 101, 235);
-=======
-  .table-td_selected {
-    border: 2px solid rgb(14, 101, 235);
->>>>>>> ae5495f8
   }
 
   .checkbox_click-none {
