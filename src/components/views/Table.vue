<i18n>
    {
      "en": {
        "clear": "Clear entries",
        "yes": "Yes",
        "no": "No",
        "add_entry": "Add entry",
        "add_entry_in_modal": "Add new entry (in modal)"
      },
      "ru": {
        "clear": "Очистить записи",
        "yes": "Да",
        "no": "Нет",
        "add_entry": "Добавить запись",
        "add_entry_in_modal": "Добавить новую запись (в модале)"
      }
    }
</i18n>

<template>
  <div
    v-hotkey="keymap"
    fluid
    :class="['table-block', {'nested-table-block': !isRoot, 'active_editing': editingValue !== null}]"
  >
    <table-cell-edit
      v-if="editingValue"
      v-click-outside="clickOutsideEdit"
      :width="editParams.width"
      :min-height="editParams.minHeight"
      :is-last-fixed-cell="isSelectedLastFixedCell"
      :coords="editCoords"
    >
      <FormControl
        :value="editingValue.value"
        :attributes="editingValue.attributes"
        :type="editingValue.type"
        :locked="editingLocked"
        :disable-color="editing.ref.type === 'new'"
        :uv-args="uv.args"
        :scope="scope"
        :level="level"
        caption=""
        force-caption
        is-cell-edit
        autofocus
        modal-only
        @blur="removeCellEditing"
        @move-selection-next-row="moveSelectionNextRow"
        @move-selection-next-column="moveSelectionNextColumn"
        @set-input-height="setInputHeight"
        @update="updateCurrentValue"
        @close-modal-input="clickOutsideEdit"
      />
    </table-cell-edit>

    <div
      ref="tableContainer"
      class="tabl"
      infinite-wrapper
    >
      <div
        v-if="uv.emptyRow !== null"
        class="button-container"
      >
        <div
          class="button"
          @click="addNewRowOnPosition('top_front')"
        >
          <i class="material-icons">add</i>
          <span class="label">{{ this.$t('add_entry').toString() }}</span>
        </div>
      </div>

      <table
        :class="['custom-table', 'table', 'table-sm', 'b-table',
                 {'edit_active': editingValue !== null}]"
      >
        <colgroup>
          <col
            v-if="uv.extra.isSelectionColumnEnabled"
            class="checkbox-col"
          > <!-- Checkbox column -->
          <col
            v-if="hasLinksColumn"
            class="open-form-col"
          > <!-- Row link column -->
          <col
            v-for="i in columnIndexes"
            :key="i"
            class="data-col"
            :style="uv.extra.columns[i].style"
          >
        </colgroup>
        <thead
          class="table-head"
        >
          <tr>
            <th
              v-if="uv.extra.isSelectionColumnEnabled"
              class="fixed-column checkbox-cells table-th"
              @click="selectAllRows"
            >
              <checkbox :checked="selectedAll" />
            </th>
            <th
              v-if="hasLinksColumn"
              :class="[
                'table-th',
                'fixed-column',
                'openform-cells',
                {
                  'without-selection-cell': !uv.extra.isSelectionColumnEnabled,
                }
              ]"
            >
              <FunLink
                v-if="creationLink"
                :link="creationLink"
                @goto="$emit('goto', $event)"
              >
                <i
                  v-b-tooltip.hover.right.noninteractive
                  :title="$t('add_entry_in_modal')"
                  class="material-icons add-in-modal-icon"
                >add_box</i>
              </FunLink>
            </th>
            <th
              v-for="(i, index) in columnIndexes"
              :key="i"
              :class="['sorting', 'table-th', {
                'fixed-column' : uv.extra.columns[i].fixed,
                'th_after-last-fixed': lastFixedColumnIndex === index,
                'td-moz': isFirefoxBrowser
              }]"
              :style="uv.extra.columns[i].style"
              :title="uv.extra.columns[i].caption"
              @click="updateSort(i)"
            >
              <span class="table_header__content">
                {{ uv.extra.columns[i].caption }}
              </span>
              <span v-if="uv.extra.sortColumn === i">{{ uv.extra.sortAsc ? "▲" : "▼" }}</span>
            </th>
          </tr>
        </thead>
        <tbody class="table-body">
          <TableRow
            v-for="(row, rowIndex) in shownRows"
            :key="row.key"
            :uv="uv"
            :row="row.row"
            :column-indexes="columnIndexes"
            :show-tree="showTree"
            :not-existing="row.notExisting"
            :show-link-column="hasLinksColumn"
            :row-index="rowIndex"
            @select="selectTableRow(rowIndex, $event)"
            @cell-click="clickCell({ ...row.ref, column: arguments[0] }, arguments[1])"
            @toggle-children="toggleChildren(row, $event)"
            @goto="$emit('goto', $event)"
          />
        </tbody>
      </table>
      <infinite-loading
        v-if="!noMoreRows"
        spinner="spiral"
        @infinite="updateShowLength"
      >
        <template #no-results>
          <span />
        </template>
        <template #no-more>
          <span />
        </template>
        <template #error>
          <span />
        </template>
      </infinite-loading>
      <div
        v-if="noMoreRows && uv.emptyRow !== null"
        class="button-container"
      >
        <div
          class="button"
          @click="addNewRowOnPosition('bottom_back')"
        >
          <i class="material-icons">add</i>
          <span class="label">{{ this.$t('add_entry').toString() }}</span>
        </div>
      </div>
    </div>
  </div>
</template>

<script lang="ts">
import { Component, Watch } from "vue-property-decorator";
import { mixins } from "vue-class-component";
import { namespace } from "vuex-class";
import InfiniteLoading, { StateChanger } from "vue-infinite-loading";
import { Moment, default as moment } from "moment";
import * as R from "ramda";
import { IResultColumnInfo, ValueType, RowId } from "ozma-api";

import { deepEquals, isFirefox, mapMaybe, nextRender, ObjectSet, tryDicts, ReferenceName } from "@/utils";
import { valueIsNull } from "@/values";
import { UserView } from "@/components";
import { AddedRowId, AutoSaveLock } from "@/state/staging_changes";
import { IAttrToQueryOpts } from "@/state/query";
import BaseUserView, { IBaseRowExtra, IBaseValueExtra, IBaseViewExtra, baseUserViewHandler } from "@/components/BaseUserView";
import TableRow from "@/components/views/table/TableRow.vue";
import Checkbox from "@/components/checkbox/Checkbox.vue";
import TableCellEdit, { ICellCoords, IEditParams } from "@/components/views/table/TableCellEdit.vue";
import { Link, attrToLinkRef, attrToLinkSelf } from "@/links";
import {
  currentValue, IAddedRow, IAddedRowRef, ICombinedRow, ICombinedUserView, ICombinedUserViewAny, ICombinedValue, IExistingRowRef, IExtendedAddedRow,
  IExtendedRow, IExtendedRowCommon, IExtendedRowInfo, IExtendedValue, IRowCommon, IUserViewHandler, RowRef, ValueRef,
  valueToPunnedText,
} from "@/user_views/combined";
import { IEntriesRef, referenceEntriesRef } from "@/state/entries";

export interface IColumn {
  caption: string;
  style: Record<string, unknown>;
  visible: boolean;
  fixed: boolean;
  columnInfo: IResultColumnInfo;
  width: number; // in px
  treeUnfoldColumn: boolean;
  type: string;
}

export interface ITableValueExtra extends IBaseValueExtra {
  // FIXME: is this still needed? We could drop it and use computed properties in TableRows instead.
  valueText: string;
  link: Link | null;
  style: Record<string, unknown> | null;
  selected: boolean;
  htmlElement: HTMLElement | null;
}

export interface ITableRowTree {
  parent: number | null;
  level: number;
  arrowDown: boolean;
  children: number[];
}

export interface ITableRowExtra extends IBaseRowExtra {
  searchText: string;
  shownAsNewRow: boolean;
  style: Record<string, unknown> | null;
  height: number | null;
  link: Link | null;
  tree: ITableRowTree | null;
}

export interface IAddedNewRowRef {
  type: "added";
  addedId: AddedRowId;
}

export interface ICommittedNewRowRef {
  type: "committed";
  id: RowId;
}

export type NewRowRef = IAddedNewRowRef | ICommittedNewRowRef;

export interface ITableViewExtra extends IBaseViewExtra {
  isSelectionColumnEnabled: boolean;
  hasRowLinks: boolean;
  selectedValues: ObjectSet<ValueRef>;
  columns: IColumn[];
  fixedColumnPositions: Record<number, string>;
  rowsParentPositions: Record<number, number>;
  linkOpts?: IAttrToQueryOpts;
  newRowTopSidePositions: NewRowRef[];
  newRowBottomSidePositions: NewRowRef[];
  sortColumn: number | null;
  sortAsc: boolean;
  sortOptions: Intl.CollatorOptions;
}

const showStep = 20;
const doubleClickTime = 700;
// FIXME: Use CSS variables to avoid this constant
const technicalFieldsWidth = 35; // checkbox's and openform's td width

const createColumns = (uv: ICombinedUserViewAny): IColumn[] => {
  const viewAttrs = uv.attributes;
  const columns: IColumn[] = [];
  let isTreeUnfoldColumnSet = false;

  uv.info.columns.forEach((columnInfo, i) => {
    const columnAttrs = uv.columnAttributes[i];
    const getColumnAttr = (name: string) => tryDicts(name, columnAttrs, viewAttrs);

    const captionAttr = getColumnAttr("caption");
    const caption = captionAttr !== undefined ? String(captionAttr) : columnInfo.name;

    const style: Record<string, unknown> = {};

    const columnWidthAttr = Number(getColumnAttr("column_width"));
    const columnWidth = Number.isNaN(columnWidthAttr) ? 200 : columnWidthAttr;
    style["width"] = `${columnWidth}px`;

    const textAlignRightTypes: (ValueType["type"])[] = ["int", "decimal"];
    const punOrValue: ValueType = columnInfo.punType ?? columnInfo.valueType;
    if (textAlignRightTypes.includes(punOrValue.type)) {
      style["text-align"] = "right";
    }

    const textAlignAttr = getColumnAttr("text_align");
    if (textAlignAttr !== undefined) {
      style["text-align"] = String(textAlignAttr);
    }

    const fixedColumnAttr = getColumnAttr("fixed");
    const fixedColumn = fixedColumnAttr === undefined ? false : Boolean(fixedColumnAttr);

    const visibleColumnAttr = getColumnAttr("visible");
    const visibleColumn = visibleColumnAttr === undefined ? true : Boolean(visibleColumnAttr);

    const treeUnfoldColumnAttr = getColumnAttr("tree_unfold_column");
    const treeUnfoldColumn = treeUnfoldColumnAttr === undefined ? false : Boolean(treeUnfoldColumnAttr);
    if (treeUnfoldColumn) {
      isTreeUnfoldColumnSet = true;
    }

    const type = String(getColumnAttr("column_type"));

    columns[i] = {
      caption,
      style,
      visible: visibleColumn,
      fixed: fixedColumn,
      columnInfo,
      width: columnWidth,
      treeUnfoldColumn,
      type,
    };
  });

  if (!isTreeUnfoldColumnSet) {
    columns[0].treeUnfoldColumn = true;
  }

  return columns;
};

export type ITableCombinedUserView = ICombinedUserView<ITableValueExtra, ITableRowExtra, ITableViewExtra>;
export type ITableExtendedValue = IExtendedValue<ITableValueExtra>;
export type ITableExtendedRowInfo = IExtendedRowInfo<ITableRowExtra>;
export type ITableExtendedRow = IExtendedRow<ITableValueExtra, ITableRowExtra>;
export type ITableExtendedRowCommon = IExtendedRowCommon<ITableValueExtra, ITableRowExtra>;
export type ITableExtendedAddedRow = IExtendedAddedRow<ITableValueExtra, ITableRowExtra>;

const createCommonLocalValue = (uv: ITableCombinedUserView, row: IRowCommon & ITableExtendedRowInfo, columnIndex: number, value: ICombinedValue) => {
  const columnInfo = uv.info.columns[columnIndex];
  const columnAttrs = uv.columnAttributes[columnIndex];
  const getCellAttr = (name: string) => tryDicts(name, value.attributes, row.attributes, columnAttrs, uv.attributes);

  const valueText = valueToPunnedText(columnInfo.valueType, value);

  const style: Record<string, unknown> = {};

  const cellColor = getCellAttr("cell_color");
  if (cellColor !== undefined && cellColor !== null) {
    style["background-color"] = String(cellColor);
  }

  const textAlignRightTypes: (ValueType["type"])[] = ["int", "decimal"];
  const punOrValue: ValueType = columnInfo.punType ?? columnInfo.valueType;
  if (textAlignRightTypes.includes(punOrValue.type)) {
    style["text-align"] = "right";
  }

  const textAlignAttr = getCellAttr("text_align");
  if (textAlignAttr !== undefined) {
    style["text-align"] = String(textAlignAttr);
  }

  if (row.extra.height !== undefined) {
    style["height"] = `${row.extra.height}px`;
  }

  const fixedPosition = uv.extra.fixedColumnPositions[columnIndex];
  if (fixedPosition !== undefined) {
    style["left"] = fixedPosition;
  }

  const extra = {
    valueText,
    style: null as Record<string, unknown> | null,
  };
  if (!R.isEmpty(style)) {
    extra.style = style;
  }
  return extra;
};

const createCommonLocalRow = (uv: ITableCombinedUserView, row: IRowCommon, oldLocal: ITableRowExtra | null) => {
  const getRowAttr = (name: string) => tryDicts(name, row.attributes, uv.attributes);

  const style: Record<string, unknown> = {};

  const tree: ITableRowTree = {
    children: [],
    level: 0,
    parent: null,
    arrowDown: oldLocal === null ? false : oldLocal.tree!.arrowDown,
  };

  if (getRowAttr("tree_all_open")) {
    tree.arrowDown = true;
  }

  const extra = {
    searchText: "",
    height: null as number | null,
    style: null as Record<string, unknown> | null,
    link: null,
    shownAsNewRow: false,
    tree,
  };

  const height = Number(getRowAttr("row_height"));
  if (!Number.isNaN(height)) {
    style["white-space"] = "nowrap";
    extra.height = height;
  }

  if (!R.isEmpty(style)) {
    extra.style = style;
  }

  return extra;
};

const updateCommonValue = (uv: ITableCombinedUserView, row: ITableExtendedRowCommon, columnIndex: number, value: ITableExtendedValue) => {
  const columnInfo = uv.info.columns[columnIndex];

  value.extra.valueText = valueToPunnedText(columnInfo.valueType, value);
};

const postInitCommonRow = (uv: ITableCombinedUserView, row: ITableExtendedRowCommon) => {
  const searchStrings = row.values.map(value => {
    return value.extra.valueText.toLocaleLowerCase();
  });
  row.extra.searchText = "\0".concat(...searchStrings);
};

const initTreeChildrens = (uv: ITableCombinedUserView) => {
  uv.rows!.forEach((row, i) => {
    if (row.extra.tree!.parent) {
      const parentIndex = uv.extra.rowsParentPositions[row.extra.tree!.parent];
      uv.rows![parentIndex].extra.tree!.children.push(i);

      let level = 0;
      let parent: number | undefined = parentIndex;
      while (parent !== undefined && uv.rows![parent] !== undefined) {
        const index: number | undefined = uv.rows![parent].extra.tree!.parent ?? undefined;
        parent = index !== undefined ? uv.extra.rowsParentPositions[index] : undefined;
        level++;
      }
      uv.rows![i].extra.tree!.level = level;
    }
  });

  return uv;
};

const technicalWidth = (uv: ITableCombinedUserView): number => {
  let left = 0;
  if (uv.extra.isSelectionColumnEnabled) {
    left += technicalFieldsWidth;
  }
  if (uv.extra.hasRowLinks) {
    left += technicalFieldsWidth;
  }
  return left;
};

const fixedColumnPositions = (uv: ITableCombinedUserView): Record<number, string> => {
  let left = technicalWidth(uv);
  const fixedColumnIndexes = mapMaybe((col, colI) => col.fixed ? colI : undefined, uv.extra.columns);
  const positions: Record<number, string> = {};
  for (const fixedColumnIndex of fixedColumnIndexes) {
    positions[fixedColumnIndex] = `${left}px`;
    left += uv.extra.columns[fixedColumnIndex].width;
  }
  return positions;
};

const equalNewRowRef = (a: NewRowRef, b: NewRowRef): boolean => {
  return a.type === b.type && (
    (a.type === "added" && a.addedId === (b as IAddedNewRowRef).addedId) ||
    (a.type === "committed" && a.id === (b as ICommittedNewRowRef).id));
};

const deleteFromPositions = (ref: NewRowRef, extra: ITableViewExtra) => {
  extra.newRowTopSidePositions = extra.newRowTopSidePositions.filter(r => !equalNewRowRef(ref, r));
  extra.newRowBottomSidePositions = extra.newRowBottomSidePositions.filter(r => !equalNewRowRef(ref, r));
};

const inheritOldRowsPosition = (uv: ITableCombinedUserView, pos: NewRowRef): NewRowRef | null => {
  if (pos.type === "added") {
    const newRow = uv.newRows[pos.addedId];
    if (newRow) {
      return pos;
    } else {
      const rowIndex = uv.oldCommittedRows[pos.addedId];
      if (rowIndex === undefined) {
        return null;
      }
      const row = uv.rows![rowIndex];
      return { type: "committed", id: row.mainId! };
    }
  } else if (pos.type === "committed") {
    if (!(pos.id in uv.mainRowMapping)) {
      return null;
    }
    return { type: "committed", id: pos.id };
  } else {
    throw new Error("Impossible");
  }
};

const inheritOldRowsPositions = (uv: ITableCombinedUserView, positions: NewRowRef[]): NewRowRef[] => {
  return mapMaybe(pos => inheritOldRowsPosition(uv, pos) ?? undefined, positions);
};

interface INewRow {
  row: ITableExtendedRow | ITableExtendedAddedRow;
  ref: IExistingRowRef | IAddedRowRef;
}

const getNewRow = (uv: ITableCombinedUserView, pos: NewRowRef): INewRow => {
  if (pos.type === "added") {
    return {
      ref: {
        type: "added",
        id: pos.addedId,
      },
      row: uv.newRows[pos.addedId],
    };
  } else {
    // We are sure this row ref is to an existing value.
    const ref = uv.mainRowMapping[pos.id][0] as IExistingRowRef;
    return {
      ref,
      row: uv.rows![ref.position],
    };
  }
};

interface IAddedValueMeta {
  side: "top_front" | "top_back" | "bottom_back";
}

const isAddedValueMeta = (obj: unknown): obj is IAddedValueMeta => {
  if (typeof obj !== "object" || obj === null) {
    return false;
  }
  const side = (obj as any).side;
  return side === "top_front" || side === "top_back" || side === "bottom_back";
};

export const tableUserViewHandler: IUserViewHandler<ITableValueExtra, ITableRowExtra, ITableViewExtra> = {
  ...baseUserViewHandler,

  createLocalValue(
    uv: ITableCombinedUserView,
    rowIndex: number,
    row: ICombinedRow & ITableExtendedRowInfo,
    columnIndex: number,
    value: ICombinedValue,
    oldView: ITableViewExtra | null,
    oldRow: ITableRowExtra | null,
    oldValue: ITableValueExtra | null,
  ): ITableValueExtra {
    const baseExtra = baseUserViewHandler.createLocalValue(uv, rowIndex, row, columnIndex, value, oldView, oldRow, oldValue);
    const commonExtra = createCommonLocalValue(uv, row, columnIndex, value);

    const columnInfo = uv.info.columns[columnIndex];
    const columnAttrs = uv.columnAttributes[columnIndex];
    const getCellAttr = (name: string) => tryDicts(name, value.attributes, row.attributes, columnAttrs, uv.attributes);

    const link = value.info?.field?.fieldType.type === "reference" ? attrToLinkRef(getCellAttr("link"), currentValue(value), uv.extra.linkOpts) : null;
    const currLinkForRow = value.info ? attrToLinkSelf(getCellAttr("row_link"), value.info, uv.extra.linkOpts) : null;
    if (currLinkForRow) {
      row.extra.link = currLinkForRow;
      uv.extra.hasRowLinks = true;
    }

    if (value.info) {
      if (getCellAttr("tree_parent_ids")) {
        // Init indexes by ids
        uv.extra.rowsParentPositions[value.info.id!] = rowIndex;

        // Init parent
        if (value.value !== null) {
          row.extra.tree!.parent = Number(value.value);
        }
      }
    }

    const htmlElement = oldValue?.htmlElement ?? null;
    const selected = (oldValue?.selected ?? false) && !row.deleted;
    if (selected) {
      uv.extra.selectedValues.insert({
        type: "existing",
        position: rowIndex,
        column: columnIndex,
      });
    }

    return {
      ...baseExtra,
      ...commonExtra,
      selected,
      htmlElement,
      link,
    };
  },

  createAddedLocalValue(
    uv: ITableCombinedUserView,
    rowId: AddedRowId,
    row: IAddedRow & ITableExtendedRowInfo,
    columnIndex: number,
    value: ICombinedValue,
    oldView: ITableViewExtra | null,
    oldRow: ITableRowExtra | null,
    oldValue: ITableValueExtra | null,
  ) {
    const baseExtra = baseUserViewHandler.createAddedLocalValue(uv, rowId, row, columnIndex, value, oldView, oldRow, oldValue);
    const commonExtra = createCommonLocalValue(uv, row, columnIndex, value);

    const htmlElement = oldValue?.htmlElement ?? null;
    const selected = oldValue?.selected ?? false;
    if (selected) {
      uv.extra.selectedValues.insert({
        type: "added",
        id: rowId,
        column: columnIndex,
      });
    }
    return {
      ...baseExtra,
      ...commonExtra,
      selected,
      htmlElement,
      link: null,
    };
  },

  createEmptyLocalValue(
    uv: ITableCombinedUserView,
    row: IRowCommon & ITableExtendedRowInfo,
    columnIndex: number,
    value: ICombinedValue,
    oldView: ITableViewExtra | null,
    oldRow: ITableRowExtra | null,
    oldValue: ITableValueExtra | null,
  ) {
    const baseExtra = baseUserViewHandler.createEmptyLocalValue(uv, row, columnIndex, value, oldView, oldRow, oldValue);
    const commonExtra = createCommonLocalValue(uv, row, columnIndex, value);

    const htmlElement = oldValue?.htmlElement ?? null;
    const selected = oldValue?.selected ?? false;
    if (selected) {
      uv.extra.selectedValues.insert({
        type: "new",
        column: columnIndex,
      });
    }
    return {
      ...baseExtra,
      ...commonExtra,
      selected,
      htmlElement,
      link: null,
    };
  },

  updateValue(uv: ITableCombinedUserView, rowIndex: number, row: ITableExtendedRow, columnIndex: number, value: ITableExtendedValue) {
    baseUserViewHandler.updateValue(uv, rowIndex, row, columnIndex, value);
    updateCommonValue(uv, row, columnIndex, value);
  },

  updateAddedValue(uv: ITableCombinedUserView, rowId: number, row: ITableExtendedAddedRow, columnIndex: number, value: ITableExtendedValue) {
    baseUserViewHandler.updateAddedValue(uv, rowId, row, columnIndex, value);
    updateCommonValue(uv, row, columnIndex, value);
  },

  updateEmptyValue(uv: ITableCombinedUserView, columnIndex: number, value: ITableExtendedValue) {
    baseUserViewHandler.updateEmptyValue(uv, columnIndex, value);
    updateCommonValue(uv, uv.emptyRow!, columnIndex, value);
  },

  createLocalRow(uv: ITableCombinedUserView, rowIndex: number, row: ICombinedRow, oldView: ITableViewExtra | null, oldRow: ITableRowExtra | null) {
    const baseExtra = baseUserViewHandler.createLocalRow(uv, rowIndex, row, oldView, oldRow);
    const commonExtra = createCommonLocalRow(uv, row, oldRow);
    return {
      ...commonExtra,
      ...baseExtra,
    };
  },

  createAddedLocalRow(uv: ITableCombinedUserView, rowId: AddedRowId, row: IAddedRow, oldView: ITableViewExtra | null, oldRow: ITableRowExtra | null, meta?: unknown) {
    const baseExtra = baseUserViewHandler.createAddedLocalRow(uv, rowId, row, oldView, oldRow);
    const commonExtra = createCommonLocalRow(uv, row, oldRow);
    const newRef: NewRowRef = {
      type: "added",
      addedId: rowId,
    };
    if (!uv.extra.newRowTopSidePositions.find(ref => equalNewRowRef(newRef, ref))
      && !uv.extra.newRowBottomSidePositions.find(ref => equalNewRowRef(newRef, ref))
    ) {
      const side = isAddedValueMeta(meta) ? meta.side : "top_back";
      if (side === "top_front") {
        uv.extra.newRowTopSidePositions.splice(0, 0, newRef);
      } else if (side === "top_back") {
        uv.extra.newRowTopSidePositions.push(newRef);
      } else if (side === "bottom_back") {
        uv.extra.newRowBottomSidePositions.push(newRef);
      } else {
        throw new Error("Impossible");
      }
    }
    return {
      ...commonExtra,
      ...baseExtra,
    };
  },

  createEmptyLocalRow(uv: ITableCombinedUserView, row: IRowCommon, oldView: ITableViewExtra | null, oldRow: ITableRowExtra | null) {
    const baseExtra = baseUserViewHandler.createEmptyLocalRow(uv, row, oldView, oldRow);
    const commonExtra = createCommonLocalRow(uv, row, oldRow);
    return {
      ...commonExtra,
      ...baseExtra,
    };
  },

  postInitRow(uv: ITableCombinedUserView, rowIndex: number, row: ITableExtendedRow) {
    baseUserViewHandler.postInitRow(uv, rowIndex, row);
    postInitCommonRow(uv, row);
  },

  postInitAddedRow(uv: ITableCombinedUserView, rowId: AddedRowId, row: ITableExtendedAddedRow) {
    baseUserViewHandler.postInitAddedRow(uv, rowId, row);
    postInitCommonRow(uv, row);
  },

  deleteRow(uv: ITableCombinedUserView, rowIndex: number, row: ITableExtendedRow) {
    baseUserViewHandler.deleteRow(uv, rowIndex, row);
    row.values.forEach((value, colI) => {
      if (value.extra.selected) {
        value.extra.selected = false;
        uv.extra.selectedValues.delete({
          type: "existing",
          position: rowIndex,
          column: colI,
        });
      }
    });
  },

  deleteAddedRow(uv: ITableCombinedUserView, rowId: AddedRowId, row: ITableExtendedAddedRow) {
    baseUserViewHandler.deleteAddedRow(uv, rowId, row);
    row.values.forEach((value, colI) => {
      if (value.extra.selected) {
        value.extra.selected = false;
        uv.extra.selectedValues.delete({
          type: "added",
          id: rowId,
          column: colI,
        });
      }
    });
    if (row.newId === undefined) {
      deleteFromPositions({ type: "added", addedId: rowId }, uv.extra);
    }
  },

  createLocalUserView(uv: ITableCombinedUserView, oldView: ITableViewExtra | null) {
    const baseExtra = baseUserViewHandler.createLocalUserView(uv, oldView);
    const columns = createColumns(uv);

    const disableSelectionColumn = uv.attributes["disable_selection_column"];
    const isSelectionColumnEnabled = typeof disableSelectionColumn === "boolean"
      ? !disableSelectionColumn
      : true;

    const newRowTopSidePositions = oldView ? inheritOldRowsPositions(uv, oldView.newRowTopSidePositions) : [];
    const newRowBottomSidePositions = oldView ? inheritOldRowsPositions(uv, oldView.newRowBottomSidePositions) : [];

    return {
      ...baseExtra,
      isSelectionColumnEnabled,
      hasRowLinks: false,
      selectedValues: new ObjectSet<ValueRef>(),
      columns,
      fixedColumnPositions: {},
      rowsParentPositions: oldView ? oldView.rowsParentPositions : {},
      newRowTopSidePositions,
      newRowBottomSidePositions,
      linkOpts: uv.homeSchema ? { homeSchema: uv.homeSchema } : {},
      sortAsc: oldView?.sortAsc ?? true,
      sortColumn: oldView?.sortColumn ?? null,
      sortOptions: oldView?.sortOptions ?? {},
      rowPositions: [],
    };
  },

  postInitUserView(uv: ITableCombinedUserView) {
    if (!R.isEmpty(uv.extra.rowsParentPositions)) {
      uv = initTreeChildrens(uv);
    }

    uv.extra.fixedColumnPositions = fixedColumnPositions(uv);
    Object.entries(uv.extra.fixedColumnPositions).forEach(([colIRaw, position]) => {
      const colI = Number(colIRaw);
      uv.extra.columns[colI].style["left"] = position;

      uv.forEachRow(row => {
        const value = row.values[colI];

        let style = value.extra.style;
        if (style === null) {
          style = {};
          value.extra.style = style;
        }
        style["left"] = position;
      });
    });

    for (const pos of [...uv.extra.newRowTopSidePositions, ...uv.extra.newRowBottomSidePositions]) {
      if (pos.type === "committed") {
        // `index.type === "existing"` here; "added" may only appear after a commit.
        const index = uv.mainRowMapping[pos.id][0] as IExistingRowRef;
        uv.rows![index.position].extra.shownAsNewRow = true;
      }
    }
  },
};

const rowContains = (row: ITableExtendedRowCommon, searchWords: string[]) => {
  return searchWords.every(word => row.extra.searchText.includes(word));
};

const rowIndicesCompare = (aIndex: number, bIndex: number, entries: IRowCommon[], sortColumn: number, collator: Intl.Collator) => {
  const a = entries[aIndex];
  const b = entries[bIndex];
  const aValue = a.values[sortColumn].value;
  const bValue = b.values[sortColumn].value;
  if (aValue === null) {
    return 1;
  } else if (bValue === null) {
    return -1;
  } else if (aValue instanceof moment) {
    return (aValue as Moment).unix() - (bValue as Moment).unix();
  } else if (typeof aValue === "number") {
    return aValue - (bValue as number);
  } else {
    return collator.compare(String(aValue), String(bValue));
  }
};

const isEmptyRow = (row: IRowCommon) => {
  return row.values.every(cell => valueIsNull(cell.rawValue) || cell.info === null);
};

interface ITableEditing {
  lock: AutoSaveLock;
  ref: ValueRef;
}

const entries = namespace("entries");
const staging = namespace("staging");

interface IShownRow {
  key: string;
  row: ITableExtendedRowCommon;
  notExisting: boolean;
  ref: RowRef;
}

type MoveDirection = "up" | "right" | "down" | "left";

@UserView({
  handler: tableUserViewHandler,
})
@Component({
  components: {
    TableRow, Checkbox, TableCellEdit, InfiniteLoading,
  },
})
export default class UserViewTable extends mixins<BaseUserView<ITableValueExtra, ITableRowExtra, ITableViewExtra>>(BaseUserView) {
  @staging.Action("addAutoSaveLock") addAutoSaveLock!: () => Promise<AutoSaveLock>;
  @staging.Action("removeAutoSaveLock") removeAutoSaveLock!: (id: AutoSaveLock) => Promise<void>;
  @entries.Mutation("removeEntriesConsumer") removeEntriesConsumer!: (args: { ref: IEntriesRef; reference: ReferenceName }) => void;
  @entries.Mutation("addEntriesConsumer") addEntriesConsumer!: (args: { ref: IEntriesRef; reference: ReferenceName }) => void;

  // These two aren't computed properties for performance. They are computed during `init()` and mutated when other values change.
  // If `init()` is called again, their values after recomputation should be equal to those before it.
  private currentFilter: string[] = [];
  private rowPositions: number[] = [];
  private showLength = 0;
  private lastSelectedRow: number | null = null;
  private lastSelectedValue: ValueRef | null = null;
  private editing: ITableEditing | null = null;
  private printListener: { query: MediaQueryList; queryCallback: (mql: MediaQueryListEvent) => void; printCallback: () => void } | null = null;
  private clickTimeoutId: NodeJS.Timeout | null = null;
  private isFirefoxBrowser: boolean = isFirefox();
  // FIXME: we should get rid of this.
  private isSelectedLastFixedCell = false;
  private editCoords: ICellCoords = {
    x: 0,
    y: 0,
  };
  private editParams: IEditParams = {
    height: 0,
    width: 0,
    minHeight: 0,
  };
  // Keep references to entries used for editing once, so we don't re-request them.
  private keptEntries = new ObjectSet<IEntriesRef>();

  private cellEditHeight = 0;

  private rowsState: Record<number, any> = {};
  private isTree = false;

  // Used for Tab-Enter selection moving.
  // Probably need to move to extra.
  private columnDelta = 0;

  private get keymap() {
    return {
      "enter": () => this.onPressEnter(),
      "tab": () => this.onPressTab(),
      "shift+tab": () => this.onPressTab(),
      "esc": () => this.removeCellEditing(),
      "delete": () => this.clearSelectedCell(),
      "up": () => this.moveSelection("up"),
      "right": () => this.moveSelection("right"),
      "down": () => this.moveSelection("down"),
      "left": () => this.moveSelection("left"),
      // TODO: make pageup/pagedown movement depend on real page size, not just 5 rows.
      "pagedown": () => this.moveSelection("up", { step: 5 }),
      "pageup": () => this.moveSelection("down", { step: 5 }),
    };
  }

  // Finds vusual position of selected cell.
  // FIXME: bad performance!
  private getSelectedCellPosition(): { row: number; column: number } | null {
    if (!this.getSelectedCell()) return null;

    for (const [rowI, row] of this.shownRows.entries()) {
      for (const [cellI, cell] of row.row.values.entries()) {
        if (cell.extra.selected) {
          return { row: rowI, column: this.getVisualColumnIndex(cellI) };
        }
      }
    }
    return null;
  }

  private getSelectedCell(): ValueRef | null {
    return this.uv.extra.selectedValues.keys()[0] ?? null;
  }

  // `columnIndexes` is 'visual index -> state index' mapping, this function do opposite.
  // 'visual' indexes are as they look in table for a user.
  // 'state' indexes are as they described in userview query, including ones with `visible = false` and so on.
  private getVisualColumnIndex(stateIndex: number) {
    return this.columnIndexes.indexOf(stateIndex);
  }

  private moveSelection(
    direction: MoveDirection,
    options: { step?: number; resetColumnDelta?: boolean } = { step: 1, resetColumnDelta: true },
  ): boolean {
    if (options?.resetColumnDelta ?? true) {
      this.columnDelta = 0;
    }
    const oldPosition = this.getSelectedCellPosition();
    if (!oldPosition) return false;
    const maxRow = this.shownRows.length - 1;
    const maxColumn = this.columnIndexes.length - 1;

    /* eslint-disable no-multi-spaces, comma-spacing, key-spacing, space-in-parens */
    const calcDelta = (decDirection: MoveDirection, incDirection: MoveDirection) =>
      (options?.step ?? 1) * ((direction === incDirection ? 1 : 0) - (direction === decDirection ? 1 : 0));
    const rowDelta    = calcDelta("up"  , "down" );
    const columnDelta = calcDelta("left", "right");

    const newPosition = {
      row   : R.clamp(0, maxRow   , oldPosition.row    + rowDelta   ),
      column: R.clamp(0, maxColumn, oldPosition.column + columnDelta),
    };
    /* eslint-enable no-multi-spaces, comma-spacing, key-spacing, space-in-parens */

    const valueRef = {
      ...this.shownRows[newPosition.row].ref,
      column: this.columnIndexes[newPosition.column],
    };
    this.selectCell(valueRef);
    // TODO: fix scrolling to first row and to first non-fixed columns when there are fixed columns.
    this.getCellElement(valueRef)?.scrollIntoView({ block: "nearest" });

    return !deepEquals(oldPosition, newPosition);
  }

  private moveSelectionNextColumn() {
    const isMoved = this.moveSelection("right", { resetColumnDelta: false });
    if (isMoved) {
      this.columnDelta += 1;
    }
    this.editSelectedCell();
  }

  private moveSelectionNextRow() {
    this.moveSelection("down", { resetColumnDelta: false });
    this.moveSelection("left", { step: this.columnDelta });
    this.columnDelta = 0;
    this.editSelectedCell();
  }

  private getCellElement(valueRef: ValueRef): HTMLElement | null {
    return this.uv.getValueByRef(valueRef)?.value.extra.htmlElement ?? null;
  }

  private editSelectedCell() {
    const valueRef = this.getSelectedCell();
    if (!valueRef) return;

    this.cellEditByTarget(valueRef, this.getCellElement(valueRef) as any);
  }

  get columnIndexes() {
    const columns = this.uv.extra.columns.map((column, index) => ({
      index,
      fixed: column.fixed,
      visible: column.visible,
    })).filter(c => c.visible);
    const fixed = columns.filter(c => c.fixed);
    const nonFixed = columns.filter(c => !c.fixed);
    return fixed.concat(nonFixed).map(c => c.index);
  }

  get fixedColumnIndexes() {
    return mapMaybe((col, colI) => col.fixed ? colI : undefined, this.uv.extra.columns);
  }

  get lastFixedColumnIndex(): number {
    return this.uv.extra.columns.filter(item => item.fixed).length;
  }

  get editingLocked() {
    if (this.editing === null) {
      return false;
    } else {
      return this.editing.ref.type !== "existing" && this.addedLocked;
    }
  }

  get hasLinksColumn() {
    return this.uv.extra.hasRowLinks || this.creationLink !== null;
  }

  get editingValue() {
    if (this.editing === null
     || this.editingBool // Bools are special case because they toggles by double click.
    ) {
      return null;
    } else {
      const value = this.uv.getValueByRef(this.editing.ref);
      if (!value) {
        return null;
      } else {
        const columnInfo = this.uv.info.columns[this.editing.ref.column];
        const columnAttrs = this.uv.columnAttributes[this.editing.ref.column];
        const type = columnInfo.valueType;
        const attributes = { ...this.uv.attributes, ...columnAttrs, ...value.row.attributes, ...value.value.attributes };
        return {
          value: value.value,
          attributes,
          type,
        };
      }
    }
  }

  protected created() {
    this.currentFilter = this.filter;
    this.init();

    if (this.isTopLevel) {
      const queryCallback = (mql: MediaQueryListEvent) => {
        if (mql.matches) {
          this.showLength = this.uv.rows?.length ?? 0;
        }
      };
      const query = window.matchMedia("print");
      query.addListener(queryCallback);
      const printCallback = () => {
        this.showLength = this.uv.rows?.length ?? 0;
      };
      window.addEventListener("beforeprint", printCallback);
      this.printListener = { query, queryCallback, printCallback };
    }
  }

  @Watch("uv")
  protected uvChanged() {
    this.init();
    this.updateRows();
  }

  private deselectAllCells() {
    this.uv.extra.selectedValues.keys().forEach(key => {
      this.selectValue(key, false);
    });
    this.lastSelectedRow = null;
    this.lastSelectedValue = null;
    this.removeCellEditing();
  }

  private copySelectedCell(event: ClipboardEvent) {
    const valueRef = this.getSelectedCell();
    if (!valueRef) return;

    event.clipboardData?.setData("text/plain", this.uv.getValueByRef(valueRef)?.value.extra.valueText as string);
    event.preventDefault();
  }

  private cutSelectedCell(event: ClipboardEvent) {
    this.copySelectedCell(event);
    this.clearSelectedCell();
  }

  private pasteToSelectedCell(event: ClipboardEvent) {
    const valueRef = this.getSelectedCell();
    if (!valueRef) return;

    // FIXME: Some errors on trying to paste on non-editable cells.
    void this.updateValue(valueRef, event.clipboardData?.getData("text/plain"));
    event.preventDefault();
  }

  private clearSelectedCell() {
    const valueRef = this.getSelectedCell();
    if (!valueRef) return;

    void this.updateValue(valueRef, "");
  }

  private onPressEnter() {
    if (this.editing) {
      this.removeCellEditing();
      this.moveSelectionNextRow();
    } else {
      this.editSelectedCell();
    }
  }

  private onPressTab() {
    if (this.editing) {
      this.removeCellEditing();
      this.moveSelectionNextColumn();
    } else {
      this.moveSelection("right");
    }
  }

  protected mounted() {
    (this.$refs.tableContainer as HTMLElement).addEventListener("scroll", () => {
      this.removeCellEditing();
    });

    this.$root.$on("copy", (event: ClipboardEvent) => this.copySelectedCell(event));
    this.$root.$on("cut", (event: ClipboardEvent) => this.cutSelectedCell(event));
    this.$root.$on("paste", (event: ClipboardEvent) => this.pasteToSelectedCell(event));

    // Deselect cells in this table if cell is selected in another table.
<<<<<<< HEAD
    this.$root.$on("cell-click", () => this.deselectAllCells());

    if (!R.isEmpty(this.uv.extra.rowsParentPositions)
     && "tree_all_open" in this.uv.attributes
     && this.uv.attributes.tree_all_open
    ) {
      this.toggleAllTreeChildren(true);
    }
=======
    this.$root.$on("cell-click", () => {
      this.uv.extra.selectedValues.keys().forEach(key => {
        this.selectValue(key, false);
      });
      this.lastSelectedRow = null;
      this.lastSelectedValue = null;
      this.removeCellEditing();
    });
>>>>>>> 45d632c0
  }

  protected destroyed() {
    if (this.printListener !== null) {
      window.removeEventListener("beforeprint", this.printListener.printCallback);
      this.printListener.query.removeListener(this.printListener.queryCallback);
    }
    if (this.clickTimeoutId !== null) {
      clearTimeout(this.clickTimeoutId);
    }
    this.releaseEntries();
  }

  @Watch("filter")
  protected updateFilter() {
    const oldFilter = this.currentFilter;
    this.currentFilter = this.filter;

    // Check if current filter contained this one
    const contained = oldFilter.every(oldWord => this.currentFilter.some(newWord => newWord.startsWith(oldWord)));

    if (!contained) {
      this.buildRowPositions();
    } else {
      // Filter existing rows when we filter a subset of already filtered ones.
      const newWords = this.currentFilter.filter(newWord => !oldFilter.some(oldWord => oldWord.startsWith(newWord)));
      this.rowPositions = this.rowPositions.filter(rowI => rowContains(this.uv.rows![rowI], newWords));
    }
  }

  @Watch("editingValue")
  protected updateEditingValue() {
    if (this.editingValue === null) {
      this.removeCellEditing();
    } else {
      const fieldType = this.editingValue.value.info?.field?.fieldType;
      if (fieldType !== undefined && fieldType.type === "reference") {
        if (!this.keptEntries.exists(fieldType)) {
          const ref = referenceEntriesRef(fieldType);
          void this.addEntriesConsumer({ ref, reference: this.uid });
          this.keptEntries.insert(ref);
        }
      }
    }
  }

  private async addNewRowOnPosition(side: IAddedValueMeta["side"]): Promise<void> {
    const rowId = await this.addNewRow({ side });

    const firstNotDisabledColumn = this.uv.newRows[rowId].values.findIndex((value, i) => {
      return value.info !== undefined && this.uv.extra.columns[i].visible;
    });
    const firstNotDisabledDOMColumn = this.columnIndexes.indexOf(firstNotDisabledColumn);
    if (firstNotDisabledDOMColumn === -1) return;

    void nextRender().then(() => {
      const sideName = side === "bottom_back" ? "newRowsBottomSideRef" : "newRowsTopSideRef";
      const newRowsRef = this.$refs[sideName] as TableRow[] | undefined;
      if (newRowsRef === undefined) return;
      const childRef = newRowsRef?.[newRowsRef.length - 1]?.$children?.[1 + firstNotDisabledDOMColumn].$el;
      if (childRef === undefined) return;

      this.cellEditByTarget(
        {
          type: "added",
          id: rowId,
          column: firstNotDisabledColumn,
        },
        childRef as HTMLElement,
      );
    });
  }

  private showTreeChildren(parentIndex: number) {
    const children = this.uv.rows![parentIndex].extra.tree!.children;

    this.uv.rows![parentIndex].extra.tree!.arrowDown = true;

    const parentPosition = this.rowPositions.indexOf(parentIndex);
    const leftChank = this.rowPositions.splice(0, parentPosition + 1);
    const rightChank = this.rowPositions;
    this.rowPositions = leftChank.concat(children, rightChank);
  }

  private hideTreeChildren(parentIndex: number) {
    const children = this.uv.rows![parentIndex].extra.tree!.children;
    this.uv.rows![parentIndex].extra.tree!.arrowDown = false;

    children.forEach(child => {
      const childPosition = this.rowPositions.indexOf(child);
      this.rowPositions.splice(childPosition, 1);

      if (this.uv.rows![child].extra.tree!.arrowDown) {
        this.hideTreeChildren(child);
      }
    });
  }

  private toggleChildren(row: IShownRow, visible: boolean) {
    if (visible) {
      this.showTreeChildren(Number(row.key));
    } else {
      this.hideTreeChildren(Number(row.key));
    }
  }

  get showTree() {
    if (!R.isEmpty(this.uv.extra.rowsParentPositions) && this.filter.length === 0) {
      return true;
    }
    return false;
  }

  private pushTreeChildrenPositions(parentIndex: number, children: number[]) {
    let newRowPositions: number[] = [parentIndex];

    children.forEach(child => {
      const row = this.uv.rows![child].extra.tree!;
      if (row.arrowDown) {
        newRowPositions = newRowPositions.concat(this.pushTreeChildrenPositions(child, row.children));
      } else {
        newRowPositions.push(child);
      }
    });
    return newRowPositions;
  }

  get initialRowPositions() {
    const rowPositions = this.uv.rows!.map((row, rowI) => rowI);

    const topLevelRows = rowPositions.filter(rowI => this.uv.rows![rowI].extra.tree!.parent === null);
    let newRowPositions: number[] = [];
    topLevelRows.forEach(rowI => {
      const row = this.uv.rows![rowI].extra.tree!;
      if (row.arrowDown) {
        newRowPositions = newRowPositions.concat(this.pushTreeChildrenPositions(rowI, row.children));
      } else {
        newRowPositions.push(rowI);
      }
    });

    return newRowPositions;
  }

  // Update this.rowsPositions when this.uv.rows has changed.
  private buildRowPositions() {
    const rows = this.uv.rows;
    if (rows === null) {
      this.rowPositions = [];
    } else {
      this.rowPositions = rows.map((row, rowI) => rowI);
      if (this.filter.length !== 0) {
        this.rowPositions = this.rowPositions.filter(rowI => rowContains(this.uv.rows![rowI], this.filter));
      } else if (this.showTree) {
        this.rowPositions = this.initialRowPositions;
      }
      this.sortRows();
    }
  }

  private clickOutsideEdit(event: Event) {
    const element = (event instanceof MouseEvent) ? document.elementFromPoint(event.x, event.y) : null;
    // Fix for case when some cell is being edited and modal opens,
    // otherwise any click on this modal will close the cell editing and modal too.
    // FIXME: rely on CSS-classes for logic is bad thing, fix it someone, please.
    if ((element?.closest(".v--modal-box") && !this.$el.closest(".v--modal-box"))
     || (element?.closest(".modal__tab-content") !== this.$el.closest(".modal__tab-content"))
    ) {
      return;
    }

    this.removeCellEditing();
    this.cellEditHeight = 0;
  }

  private removeCellEditing() {
    if (this.editing === null) {
      return;
    }

    void this.removeAutoSaveLock(this.editing.lock);
    this.editing = null;
  }

  // Value is not actually required to be editable - it can be opened in read-only mode too.
  private setCellEditing(ref: ValueRef) {
    this.removeCellEditing();

    void this.addAutoSaveLock().then(async lock => {
      const value = this.uv.getValueByRef(ref);

      if (this.editing !== null // Lock already taken (somehow)
       || !value
      ) {
        await this.removeAutoSaveLock(lock);
        return;
      }

      this.editing = { ref, lock };
    });
  }

  private get editingBool(): boolean {
    if (this.editing === null) return false;
    return this.uv.info.columns[this.editing.ref.column].valueType.type === "bool";
  }

  @Watch("editing")
  private async watchEditingForBool() {
    if (this.editing === null) return;
    const ref = this.editing.ref;
    if (ref.type === "new") return;

    if (this.editingBool) {
      const value = this.uv.getValueByRef(ref)!.value.value;
      await this.updateCurrentValue(!value);
      this.removeCellEditing();
    }
  }

  private setInputHeight(value: number) {
    this.cellEditHeight = value;
  }

  private setCoordsForEditCell(target: HTMLElement) {
    this.isSelectedLastFixedCell = target.classList.value.includes("next-after-last-fixed");

    const bodyRect = document.body.getBoundingClientRect();
    const rect = target.getBoundingClientRect();

    this.editCoords.x = rect.x;

    // If edit window lower than screen, raise the window up.
    // +54px for bottom panel.
    if (bodyRect.bottom - rect.bottom - 54 < 0) {
      this.editCoords.y = bodyRect.bottom - this.editParams.height - 54;
      this.editParams.height += 54;
    } else {
      this.editCoords.y = rect.y;
    }
  }

  private updateClickTimer(ref: ValueRef) {
    // this.selectCell() breaks the timer for double click in iOS,
    // so when we're running iOS we don't check for double click
    const sameCellClicked = deepEquals(this.lastSelectedValue, ref);
    if (this.clickTimeoutId === null) {
      this.clickTimeoutId = setTimeout(() => {
        this.clickTimeoutId = null;
      }, doubleClickTime);
      if (this.lastSelectedValue !== null && !sameCellClicked) {
        this.removeCellEditing();
      }
    } else {
      clearTimeout(this.clickTimeoutId);
      this.clickTimeoutId = null;
      if (this.lastSelectedValue !== null && sameCellClicked) {
        this.setCellEditing(ref);
      }
    }
  }

  private clickCell(ref: ValueRef, event: MouseEvent) {
    this.columnDelta = 0;
    this.removeCellEditing();
    this.updateClickTimer(ref);
    this.cellEditHandler(ref, event.target as HTMLElement);
  }

  private cellEditByTarget(ref: ValueRef, target: HTMLElement) {
    this.setCellEditing(ref);
    this.cellEditHandler(ref, target);
  }

  private cellEditHandler(ref: ValueRef, target: HTMLElement) {
    this.setCoordsForEditCell(target);
    this.editParams.width = target.offsetWidth;
    this.editParams.height = target.offsetHeight;
    this.editParams.minHeight = target.offsetHeight;

    this.selectCell(ref);
    if (this.lastSelectedValue
     && !deepEquals(this.lastSelectedValue, ref)
     && this.lastSelectedValue.type === "added") {
      const row = this.uv.newRows[this.lastSelectedValue.id];
      if (!row) {
        this.lastSelectedValue = null;
      } else if (isEmptyRow(row)) {
        const entity = this.uv.info.mainEntity;
        if (!entity) {
          throw new Error("View doesn't have a main entity");
        }

        void this.resetAddedEntry({
          entityRef: entity,
          id: this.lastSelectedValue.id,
        });
      }
    }
  }

  private selectValue(ref: ValueRef, selectedStatus: boolean) {
    const cell = this.uv.getValueByRef(ref);
    if (!cell) {
      return;
    }
    if (cell.value.extra.selected !== selectedStatus) {
      cell.value.extra.selected = selectedStatus;
      if (selectedStatus) {
        this.uv.extra.selectedValues.insert(ref);
      } else {
        this.uv.extra.selectedValues.delete(ref);
      }
    }
  }

  // More high-level than `selectValue`: deselects other cells and
  // remembers last selected cell.
  private selectCell(ref: ValueRef) {
    this.uv.extra.selectedValues.keys().forEach(prevRef => {
      this.selectValue(prevRef, false);
    });

    // Deselect another cells
    this.$root.$emit("cell-click");

    this.selectValue(ref, true);
    this.lastSelectedValue = ref;
  }

  @Watch("allRows")
  private clearSelectedRow() {
    this.lastSelectedRow = null;
  }

  private selectTableRow(pos: number, event: MouseEvent) {
    const row = this.allRows[pos];

    // If we are in a selection mode, just emit selected row.
    if (this.selectionMode && row.ref.type === "existing" && row.row.extra.selectionEntry !== undefined) {
      this.$emit("select", row.row.extra.selectionEntry);
      return;
    }

    if (this.lastSelectedRow !== null && event.shiftKey) {
      const prevRow = this.allRows[this.lastSelectedRow];
      const prevSelected = prevRow.row.extra.selected;
      const [from, to] = this.lastSelectedRow <= pos ? [this.lastSelectedRow, pos] : [pos, this.lastSelectedRow];
      for (let i = from; i <= to; i++) {
        this.selectRow(this.allRows[i].ref, prevSelected);
      }
    } else {
      this.selectRow(row.ref, !row.row.extra.selected);
    }

    this.lastSelectedRow = pos;
  }

  private selectAllRows() {
    this.selectAll(!this.selectedAll);
  }

  private releaseEntries() {
    this.keptEntries.keys().forEach(ref => {
      this.removeEntriesConsumer({ ref, reference: this.uid });
    });
    this.keptEntries = new ObjectSet();
  }

  private init() {
    this.releaseEntries();

    if (this.isTopLevel) {
      this.$emit("update:bodyStyle", `
                @media print {
                    @page {
                        size: landscape;
                    }
                }
            `);
    }

    this.$emit("update:enableFilter", this.uv.rows !== null);

    this.updateRows();
  }

  private updateRows() {
    this.buildRowPositions();
    // this.initTree();
  }

  /*
    first sort
    bool:   descending
    number: descending
    string: ascending
  */
  private updateSort(sortColumn: number) {
    const type = this.uv.extra.columns[sortColumn].columnInfo.valueType.type;
    if (this.uv.extra.sortColumn !== sortColumn) {
      this.uv.extra.sortColumn = sortColumn;
      switch (type) {
        case "decimal":
          this.uv.extra.sortOptions = { numeric: true };
          this.uv.extra.sortAsc = false;
          break;
        case "int":
          this.uv.extra.sortOptions = { numeric: true };
          this.uv.extra.sortAsc = false;
          break;
        case "bool":
          this.uv.extra.sortAsc = false;
          this.uv.extra.sortOptions = {};
          break;
        case "string":
          this.uv.extra.sortAsc = true;
          this.uv.extra.sortOptions = { sensitivity: "accent" };
          break;
        default:
          this.uv.extra.sortAsc = true;
          this.uv.extra.sortOptions = {};
      }
    } else {
      this.uv.extra.sortAsc = !this.uv.extra.sortAsc;
    }
    this.sortRows();
  }

  private sortRows() {
    const rows = this.uv.rows!;

    if (this.uv.extra.sortColumn !== null) {
      const sortColumn = this.uv.extra.sortColumn;
      const collator = new Intl.Collator(["en", "ru"], this.uv.extra.sortOptions);
      const sortFunction: (a: number, b: number) => number =
        this.uv.extra.sortAsc ?
          (a, b) => rowIndicesCompare(a, b, rows, sortColumn, collator) :
          (a, b) => rowIndicesCompare(b, a, rows, sortColumn, collator);
      this.rowPositions.sort(sortFunction);
    }
  }

  get noMoreRows() {
    return this.showLength >= (this.uv.rows?.length ?? 0);
  }

  private updateShowLength(ev: StateChanger) {
    this.showLength = Math.min(this.showLength + showStep, this.uv.rows?.length ?? 0);
    if (this.noMoreRows) {
      ev.complete();
    } else {
      ev.loaded();
    }
  }

  get existingRows(): IShownRow[] {
    const rows = this.uv.rows;
    if (rows === null) {
      return [];
    } else {
      return mapMaybe(rowI => {
        const row = rows[rowI];
        if (row.deleted || row.extra.shownAsNewRow) {
          return undefined;
        }
        return {
          key: String(rowI),
          notExisting: false,
          row,
          ref: {
            type: "existing",
            position: rowI,
          },
        };
      }, this.rowPositions);
    }
  }

  private getNewRows(rowPositions: NewRowRef[]): IShownRow[] {
    return mapMaybe(ref => {
      const row = getNewRow(this.uv, ref);
      return row.row.deleted ? undefined : {
        key: `${ref.type}-${ref.type === "added" ? ref.addedId : ref.id}`,
        row: row.row,
        notExisting: true,
        ref: row.ref,
      };
    }, rowPositions);
  }

  get topRows(): IShownRow[] {
    return this.getNewRows(this.uv.extra.newRowTopSidePositions);
  }

  get bottomRows(): IShownRow[] {
    return this.getNewRows(this.uv.extra.newRowBottomSidePositions);
  }

  get statusLine() {
    const selectedCount = this.uv.extra.selectedRows.length;
    const selected = (selectedCount > 0) ? `${selectedCount}/` : "";
    const totalAdded = this.topRows.length + this.bottomRows.length;
    return `${selected}${totalAdded + this.existingRows.length}`;
  }

  @Watch("statusLine")
  private updateStatusLine() {
    this.$emit("update:statusLine", this.statusLine);
  }

  get allRows() {
    return [...this.topRows, ...this.existingRows, ...this.bottomRows];
  }

  get shownRows() {
    const totalAdded = this.topRows.length + this.bottomRows.length;
    return this.allRows.slice(0, totalAdded + this.showLength);
  }

  private async updateCurrentValue(rawValue: unknown) {
    const editing = this.editing!;
    const ref = editing.ref;
    const newRef = await this.updateValue(ref, rawValue);
    if (ref.type === "new") {
      editing.ref = newRef;
      this.selectCell(newRef);
      // FIXME: we shouldn't implement this logic purely for barcodes. Instead, react to keyboard <RET> event!
      if (this.uv.columnAttributes[newRef.column].text_type === "barcode") {
        void this.addNewRowOnPosition("bottom_back");
      }
    }
  }
}
</script>

<style lang="scss" scoped>
  @import "../../styles/mixins.scss";

  /* Current Z layout:
   * Form control          (2000)
   * Disable-edit block    (500)
   * Table head            (20)
   * FixedColumn           (25)
   */

  table,
  th,
  td {
    border: 1px solid var(--MainBackgroundColor);
  }

  .button-container {
    width: 100%;

    .button {
      @include material-button;

      width: max-content;
      position: sticky;
      left: 0;
      display: flex;
      align-items: center;
      cursor: pointer;
      color: var(--MainTextColorLight);
      padding: 3px 6px;

      &:hover {
        color: var(--MainTextColor);
      }

      > .label {
        padding-left: 2px;
      }
    }
  }

  .table-block {
    width: 100%;
    margin: 0;
    position: relative;
    height: 100%;
    background: var(--MainBackgroundColor);
  }

  .data-col {
    max-width: 100vw !important;
  }

  .form_background {
    padding: 50px;
    box-sizing: border-box;
    box-shadow: 0 0 10px 5px var(--MainBorderColor);
    background: var(--MainBackgroundColor);
    width: 40%;
  }

  .edit_container {
    width: 100vw;
    height: 100vh;
    z-index: 10000;
    position: fixed;
    top: calc(1.5em + 6px);
    left: 0;
    display: flex;
    justify-content: center;
    align-items: center;
  }

  /* таблица поверх блока отключения редактирования */
  table.edit_active {
    position: relative;
    z-index: 1000;
  }

  .tabl {
    height: 100%;
    width: 100%; /* на весь экран */
    padding: 0;
    overflow: auto; /* чтобы скролить таблицу в том числе на мобилке */
  }

  .custom-table {
    border-collapse: separate !important;
    border-spacing: 0;
    table-layout: fixed;
    width: 0;
    border: 1px solid var(--MainBorderColor);
    background-color: var(--TableBackColor);
    margin: 0;
  }

  .table-th {
    border: 0;
    font-weight: normal;
    max-width: 50px !important;
    overflow: hidden;
    white-space: nowrap;
    box-shadow: 0 2px 0 var(--MainBorderColor);
    text-overflow: ellipsis;
    position: sticky; /* фиксация шапки при скроле */
    z-index: 20; /* при скроле таблицы чтобы шапка была видна */
    border-right: 1px solid var(--MainBorderColor);
    top: 0;
    cursor: pointer;
    color: var(--MainTextColorLight);
    background-color: var(--MainBackgroundColor);
  }

  .td-moz {
    box-shadow: -1px 2px 0 var(--MainBorderColor);
  }

  .table-th:last-child {
    border-right: none;
  }

  ::v-deep td > p {
    margin-bottom: 0;
  }

  th.fixed-column {
    z-index: 25; /* поверх обычных столбцов */
    box-shadow: 0 2px 0 var(--MainBorderColor);
    position: sticky;

    &.checkbox-cells {
      box-shadow:
        0 2px 0 var(--MainBorderColor),
        1px 0 0 var(--MainBorderColor);
    }
  }

  th.tabl_heading {
    text-overflow: ellipsis;
    vertical-align: middle;
  }

  th.links-style {
    text-align: center;
    cursor: pointer;
    padding: 0;
  }

  .table-th_span {
    justify-content: center;
  }

  .nested-table-block {
    border: 1px solid var(--MainBorderColor);
    border-radius: 4px;
    overflow: hidden;
  }

  @media screen and (max-device-width: 650px) {
    .tabl {
      flex: 1;
      height: none;
      margin-bottom: 0;
    }

    .table-block {
      display: flex;
      flex-direction: column;
      height: 100%;
    }

    .active_editing {
      position: sticky !important;
      justify-content: flex-start;
      z-index: 100000; /* чтобы FormControl был поверх других таблиц, когда их несколько на странице */
    }

    .form_background {
      width: 80%;
    }
  }

  @media screen and (max-device-width: 768px), screen and (orientation: portrait) {
    .fixed-column {
      left: auto !important;
    }
  }

  @media screen and (min-device-width: 813px) and (orientation: landscape) {
    .checkbox-cells {
      left: 0;
    }

    .openform-cells {
      left: 35px;
    }

    .fixed-column {
      position: sticky;
      z-index: 20;
      border-left: 0;
    }
  }

  @media print {
    .tabl {
      height: 100%;
      float: none !important; /* при печати для правильной масштабируемости */
      overflow: visible !important; /* чтобы при печати была возможность видеть таблицу */
    }

    .custom-table {
      max-width: 100% !important;
      page-break-inside: auto;
      border-spacing: 0;
    }

    td ::v-deep a {
      text-decoration: none !important;
    }
  }

  div.form-control-panel {
    position: fixed;
    z-index: 2000; /* FormControl поверх таблицы */
    background-color: var(--MenuColor);
    display: block;
    align-items: center;
    padding: 20px;
  }

  @media screen and (max-device-width: 480px) {
    .edit_container {
      align-items: flex-start;
    }

    div.form-control-panel {
      margin-top: 15%;
    }

    div.form-control-panel > div.select-container {
      width: calc(100vw - 44px) !important;

      /* padding 20px and left 2px */
    }

    div.form-control-panel > div.select-container > select.form-control-panel_select {
      width: 100%;
    }

    div.form-control-panel > div.select-container::after {
      position: relative;
      left: 0;
    }
  }

  div.form-control-panel > div.select-container {
    width: 300px;
  }

  div.form-control-panel > pre {
    min-width: 600px;
    height: 200px !important;
    margin-bottom: 0;
  }

  ::v-deep .checkbox-cells {
    text-align: center;
    color: var(--MainTextColorLight);
    padding: 0;
    transition: background 0.1s;

    &.table-th .material-icons {
      top: 9px;
      left: 5px;
    }

    .table-td_span .material-icons {
      position: relative;
      top: 3px;
    }

    &:hover {
      color: var(--MainTextColor);
      background-color: rgb(239, 239, 239);
      transition: background 0s;
    }
  }

  ::v-deep .openform-cells {
    position: relative;
    padding: 0;
    text-align: center;
    height: 100%;
    width: 100%;
    transition: background 0.1s;

    &.without-selection-cell {
      left: 0;
    }

    .add-in-modal-icon {
      position: relative;
      top: 3px;
      color: var(--MainTextColorLight);
    }

    &.table-th {
      padding: 0;

      .add-in-modal-icon {
        top: 2px;
      }
    }

    .edit-in-modal-icon {
      position: relative;
      top: 5px;
      color: var(--MainTextColorLight);
    }

    > a {
      display: block;
      text-decoration: none;

      &:hover {
        .add-in-modal-icon {
          color: var(--MainTextColor);
        }
      }
    }

    .icon-link {
      position: absolute;
      height: 100%;
      width: 100%;
      display: block;
      text-decoration: none;

      .material-icons {
        position: relative;
        top: 3px;
      }
    }

    > span > i {
      position: absolute;
      top: 5px;
      left: 5px;
    }

    &:hover {
      background-color: rgb(239, 239, 239);
      transition: background 0s;

      .edit-in-modal-icon {
        color: var(--MainTextColor);
      }
    }
  }

  .checkbox-col,
  .open-form-col {
    width: 35px;
  }

  thead {
    line-height: 30px;
  }

  *::selection {
    background: transparent;
  }

  * {
    user-select: none;
  }
</style><|MERGE_RESOLUTION|>--- conflicted
+++ resolved
@@ -1190,25 +1190,12 @@
     this.$root.$on("paste", (event: ClipboardEvent) => this.pasteToSelectedCell(event));
 
     // Deselect cells in this table if cell is selected in another table.
-<<<<<<< HEAD
-    this.$root.$on("cell-click", () => this.deselectAllCells());
-
-    if (!R.isEmpty(this.uv.extra.rowsParentPositions)
-     && "tree_all_open" in this.uv.attributes
-     && this.uv.attributes.tree_all_open
-    ) {
-      this.toggleAllTreeChildren(true);
-    }
-=======
     this.$root.$on("cell-click", () => {
-      this.uv.extra.selectedValues.keys().forEach(key => {
-        this.selectValue(key, false);
-      });
+      this.deselectAllCells();
       this.lastSelectedRow = null;
       this.lastSelectedValue = null;
       this.removeCellEditing();
     });
->>>>>>> 45d632c0
   }
 
   protected destroyed() {
