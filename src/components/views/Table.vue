<i18n>
    {
      "en": {
        "not_all_entries_loaded": "Not all entries are loaded",
        "paste_error": "Pasting error",
        "clear_error": "Clearing error",
        "read_only_cell": "Read-only cell",
        "paste_no_referencefield_data": "Clipboard has no reference field data",
        "paste_error_too_many_columns": "Clipboard has too many columns",
        "add_entry": "Add entry",
        "add_entry_in_modal": "Add new entry (in modal window)"
      },
      "ru": {
        "not_all_entries_loaded": "Не все записи загружены",
        "paste_error": "Ошибка при вставке",
        "clear_error": "Ошибка при очистке поля",
        "read_only_cell": "Ячейка только для чтения",
        "paste_no_referencefield_data": "В буфере обмена неверная информация для вставки в данное поле",
        "paste_error_too_many_columns": "В буфере обмена слишком много столбцов",
        "add_entry": "Добавить запись",
        "add_entry_in_modal": "Добавить новую запись (в модальном окне)"
      }
    }
</i18n>

<template>
  <div
    v-hotkey="keymap"
    fluid
    infinite-wrapper
    :class="[
      'table-block',
      {
        'nested': !isRoot,
        'active-editing': editingValue !== null,
        'mobile': $isMobile,

      }]"
  >
    <TableCellEdit
      v-if="editingValue"
      v-click-outside="clickOutsideEdit"
      :width="editParams.width"
      :min-height="editParams.minHeight"
      :height="editParams.height"
      :coords="editCoords"
    >
      <FormControl
        :value="editingValue.value"
        :attributes="editingValue.attributes"
        :type="editingValue.type"
        :locked="editingLocked"
        :disable-color="editing.ref.type === 'new'"
        :uv-args="uv.args"
        :scope="scope"
        :level="level"
        caption=""
        force-caption
        is-cell-edit
        autofocus
        modal-only
        @blur="removeCellEditing"
        @move-selection-next-row="moveSelectionNextRow"
        @move-selection-next-column="moveSelectionNextColumn"
        @set-input-height="setInputHeight"
        @update="updateCurrentValue"
        @close-modal-input="removeCellEditing"
      />
    </TableCellEdit>

    <div
      ref="tableContainer"
      class="tabl"
    >
      <div
        v-if="uv.emptyRow !== null"
        class="button-container"
      >
        <ButtonItem :button="topAddButton" />
        <div
          v-if="uv.extra.lazyLoad.type === 'pagination'"
          class="pagination"
        >
          <b-spinner
            v-if="uv.extra.lazyLoad.pagination.loading"
            class="mr-1"
            small
            label="Next page is loading"
          />
          <div class="select-wrapper">
            <b-select
              class="page-select"
              :value="uv.extra.lazyLoad.pagination.perPage"
              :options="pageSizes"
              size="sm"
              @input="updatePageSize"
            />
          </div>
          <ButtonItem :button="firstPageButton" />
          <ButtonItem :button="prevPageButton" />
          <div class="current-page-wrapper">
            <div class="current-page">
              {{ currentPage }}
              <span v-if="pagesCount !== null" class="pages-count">{{ "/" + pagesCount }} </span>
            </div>
          </div>
          <ButtonItem :button="nextPageButton" />
        </div>
      </div>

      <table
        class="custom-table table table-sm"
      >
        <colgroup>
          <col
            v-if="uv.extra.isSelectionColumnEnabled"
            class="checkbox-col"
          > <!-- Checkbox column -->
          <col
            v-if="hasLinksColumn"
            class="open-form-col"
          > <!-- Row link column -->
          <col
            v-for="i in columnIndexes"
            :key="i"
            class="data-col"
            :style="uv.extra.columns[i].style"
          >
        </colgroup>
        <thead
          class="table-head"
        >
          <tr>
            <th
              v-if="uv.extra.isSelectionColumnEnabled"
              class="fixed-column checkbox-cells table-th"
              @click="toggleAllRows"
            >
              <Checkbox
                :checked="selectedAll"
                :indeterminate="!selectedAll && selectedSome"
              />
            </th>
            <th
              v-if="hasLinksColumn"
              :class="[
                'table-th',
                'fixed-column',
                'openform-cells',
                {
                  'without-selection-cell': !uv.extra.isSelectionColumnEnabled,
                }
              ]"
            >
              <FunLink
                v-if="creationLink"
                :link="creationLink"
                @goto="$emit('goto', $event)"
              >
                <i
                  v-b-tooltip.hover.right.noninteractive="{
                    title: $t('add_entry_in_modal').toString(),
                    disabled: $isMobile,
                  }"
                  class="material-icons add-in-modal-icon"
                >add_box</i>
              </FunLink>
            </th>
            <th
              v-for="(i, index) in columnIndexes"
              :key="i"
              :class="['sorting', 'table-th', {
                'fixed-column' : uv.extra.columns[i].fixed,
                'th_after-last-fixed': lastFixedColumnIndex === index,
                'td-moz': isFirefoxBrowser
              }]"
              :style="uv.extra.columns[i].style"
              :title="uv.extra.columns[i].caption"
              @click="loadAllRowsAndUpdateSort(i)"
            >
              <span class="table_header__content">
                {{ uv.extra.columns[i].caption }}
              </span>
              <span v-if="uv.extra.sortColumn === i">{{ uv.extra.sortAsc ? "▲" : "▼" }}</span>
            </th>
          </tr>
        </thead>
        <!--
        <transition-group tag="tbody" name="fade-2">
        -->
        <tbody>
          <TableRow
            v-for="(row, rowIndex) in shownRows"
            :key="row.key"
            :uv="uv"
            :row="row.row"
            :column-indexes="columnIndexes"
            :show-tree="showTree"
            :not-existing="row.notExisting"
            :show-link-column="hasLinksColumn"
            :row-index="rowIndex"
            @select="selectTableRow(rowIndex, $event)"
            @cell-click="clickCell({ ...row.ref, column: arguments[0] }, arguments[1])"
            @toggle-children="toggleChildren(row.ref, $event)"
            @add-child="addChild(row.ref)"
            @goto="$emit('goto', $event)"
          />
        </tbody>
        <!--
        </transition-group>
        -->
      </table>
      <infinite-loading
        v-if="useInfiniteScrolling"
        :force-use-infinite-wrapper="isRoot ? false : '.view-form'"
        spinner="spiral"
        @infinite="infiniteHandler"
      >
        <template #no-results>
          <span />
        </template>
        <template #no-more>
          <span />
        </template>
        <template #error>
          <span />
        </template>
      </infinite-loading>
      <div
<<<<<<< HEAD
        v-if="!useInfiniteScrolling && uv.emptyRow !== null"
=======
        v-if="noMoreRows && uv.emptyRow !== null"
        ref="bottomButtonContainer"
>>>>>>> 4945199a
        class="button-container"
      >
        <ButtonItem :button="bottomAddButton" />
      </div>
    </div>
  </div>
</template>

<script lang="ts">
import { Component, Watch } from "vue-property-decorator";
import { mixins } from "vue-class-component";
import { namespace } from "vuex-class";
import InfiniteLoading, { StateChanger } from "vue-infinite-loading";
import { Moment, default as moment } from "moment";
import * as R from "ramda";
import { z } from "zod";
import { IResultColumnInfo, ValueType, RowId, IFieldRef } from "ozma-api";
import sanitizeHtml from "sanitize-html";

import { deepEquals, isFirefox, mapMaybe, nextRender, ObjectSet, tryDicts, ReferenceName, replaceHtmlLinks, parseSpreadsheet } from "@/utils";
import { valueIsNull } from "@/values";
import { UserView } from "@/components";
import { maxPerFetch } from "@/components/UserView.vue";
import { AddedRowId, AutoSaveLock } from "@/state/staging_changes";
import { IAttrToQueryOpts } from "@/state/query";
import BaseUserView, { IBaseRowExtra, IBaseValueExtra, IBaseViewExtra, baseUserViewHandler } from "@/components/BaseUserView";
import TableRow from "@/components/views/table/TableRow.vue";
import Checkbox from "@/components/checkbox/Checkbox.vue";
import TableCellEdit, { ICellCoords, IEditParams } from "@/components/views/table/TableCellEdit.vue";
import { Link, attrToLinkRef, attrToLinkSelf } from "@/links";
import {
  currentValue, IAddedRow, IAddedRowRef, ICombinedRow, ICombinedUserView, ICombinedUserViewAny, ICombinedValue, IExistingRowRef, IExtendedAddedRow,
  IExtendedRow, IExtendedRowCommon, IExtendedRowInfo, IExtendedValue, IRowCommon, IUserViewHandler, RowRef, ValueRef,
  valueToPunnedText, CommittedRowRef,
} from "@/user_views/combined";
import { getColorVariables } from "@/utils_colors";
import ButtonItem from "@/components/buttons/ButtonItem.vue";
import { Button } from "../buttons/buttons";

export interface IColumn {
  caption: string;
  style: Record<string, unknown>;
  visible: boolean;
  fixed: boolean;
  columnInfo: IResultColumnInfo;
  width: number; // in px
  treeUnfoldColumn: boolean;
  type: string;
}

export interface ITableValueExtra extends IBaseValueExtra {
  // FIXME: is this still needed? We could drop it and use computed properties in TableRows instead.
  valueHtml: string; // Don't forget to sanitize!
  link: Link | null;
  style: Record<string, unknown> | null;
  colorVariables: Record<string, unknown> | null;
  selected: boolean;
  htmlElement: HTMLElement | null;
}

export interface ITableRowTree {
  parent: number | null;
  level: number;
  arrowDown: boolean;
  children: CommittedRowRef[];
}

export interface ITableRowExtra extends IBaseRowExtra {
  searchText: string;
  shownAsNewRow: boolean;
  style: Record<string, unknown> | null;
  colorVariables: Record<string, unknown> | null;
  height: number | null;
  link: Link | null;
  tree: ITableRowTree;
}

export interface IAddedNewRowRef {
  type: "added";
  addedId: AddedRowId;
  parent?: number;
}

export interface ICommittedNewRowRef {
  type: "committed";
  id: RowId;
}

export type NewRowRef = IAddedNewRowRef | ICommittedNewRowRef;

export interface ITableViewExtra extends IBaseViewExtra {
  isSelectionColumnEnabled: boolean;
  hasRowLinks: boolean;
  selectedValues: ObjectSet<ValueRef>;
  columns: IColumn[];
  fixedColumnPositions: Record<number, string>;
  rowsParentPositions: Record<number, number>;
  treeParentColumnIndex: number;
  linkOpts?: IAttrToQueryOpts;
  lazyLoad: ITableLazyLoad;

  newRowTopSidePositions: NewRowRef[];
  newRowBottomSidePositions: NewRowRef[];
  addedRowRefs: NewRowRef[];

  sortColumn: number | null;
  sortAsc: boolean;
  sortOptions: Intl.CollatorOptions;
}

const showStep = 3;
const doubleClickTime = 700;
// FIXME: Use CSS variables to avoid this constant
const technicalFieldsWidth = 35; // checkbox's and openform's td width

const validNumberFormats = ["auto", "ru", "en"] as const;
type ValidNumberFormat = typeof validNumberFormats[number];
const makeMemoKey = (lang: ValidNumberFormat, fractionDigits?: number) => lang + String(fractionDigits);
const getNumberFormatter = R.memoizeWith(makeMemoKey, (lang: ValidNumberFormat, fractionDigits?: number) => {
  const locale = lang === "auto" ? undefined : lang;
  const options = fractionDigits === undefined ? undefined
    : { minimumFractionDigits: fractionDigits, maximumFractionDigits: fractionDigits };
  return Intl.NumberFormat(locale, options);
});

const createColumns = (uv: ICombinedUserViewAny): IColumn[] => {
  const viewAttrs = uv.attributes;
  const columns: IColumn[] = [];
  let isTreeUnfoldColumnSet = false;

  uv.info.columns.forEach((columnInfo, i) => {
    const columnAttrs = uv.columnAttributes[i];
    const getColumnAttr = (name: string) => tryDicts(name, columnAttrs, viewAttrs);

    const captionAttr = getColumnAttr("caption");
    const caption = captionAttr !== undefined ? String(captionAttr) : columnInfo.name;

    const style: Record<string, unknown> = {};

    const columnWidthAttr = Number(getColumnAttr("column_width"));
    const columnWidth = Number.isNaN(columnWidthAttr) ? 200 : columnWidthAttr;
    style["width"] = `${columnWidth}px`;

    const textAlignRightTypes: (ValueType["type"])[] = ["int", "decimal"];
    const punOrValue: ValueType = columnInfo.punType ?? columnInfo.valueType;
    if (textAlignRightTypes.includes(punOrValue.type)) {
      style["text-align"] = "right";
    }

    const textAlignAttr = getColumnAttr("text_align");
    if (textAlignAttr !== undefined) {
      style["text-align"] = String(textAlignAttr);
    }

    const fixedColumnAttr = getColumnAttr("fixed");
    const fixedColumn = fixedColumnAttr === undefined ? false : Boolean(fixedColumnAttr);

    const visibleColumnAttr = getColumnAttr("visible");
    const visibleColumn = visibleColumnAttr === undefined ? true : Boolean(visibleColumnAttr);

    const treeUnfoldColumnAttr = getColumnAttr("tree_unfold_column");
    const treeUnfoldColumn = treeUnfoldColumnAttr === undefined ? false : Boolean(treeUnfoldColumnAttr);
    if (treeUnfoldColumn) {
      isTreeUnfoldColumnSet = true;
    }

    const type = String(getColumnAttr("column_type"));

    columns[i] = {
      caption,
      style,
      visible: visibleColumn,
      fixed: fixedColumn,
      columnInfo,
      width: columnWidth,
      treeUnfoldColumn,
      type,
    };
  });

  if (!isTreeUnfoldColumnSet && columns[0]) {
    columns[0].treeUnfoldColumn = true;
  }

  return columns;
};

export type ITableCombinedUserView = ICombinedUserView<ITableValueExtra, ITableRowExtra, ITableViewExtra>;
export type ITableExtendedValue = IExtendedValue<ITableValueExtra>;
export type ITableExtendedRowInfo = IExtendedRowInfo<ITableRowExtra>;
export type ITableExtendedRow = IExtendedRow<ITableValueExtra, ITableRowExtra>;
export type ITableExtendedRowCommon = IExtendedRowCommon<ITableValueExtra, ITableRowExtra>;
export type ITableExtendedAddedRow = IExtendedAddedRow<ITableValueExtra, ITableRowExtra>;

const createCommonLocalValue = (uv: ITableCombinedUserView, row: IRowCommon & ITableExtendedRowInfo, columnIndex: number, value: ICombinedValue) => {
  const columnInfo = uv.info.columns[columnIndex];
  const columnAttrs = uv.columnAttributes[columnIndex];
  const getCellAttr = (name: string) => tryDicts(name, value.attributes, row.attributes, columnAttrs, uv.attributes);

  let valueHtml = valueToPunnedText(columnInfo.valueType, value);
  const style: Record<string, unknown> = {};

  const punOrValueType: ValueType = columnInfo.punType ?? columnInfo.valueType;

  const numberTypes: (ValueType["type"])[] = ["int", "decimal"];
  if (numberTypes.includes(punOrValueType.type)) {
    style["text-align"] = "right";

    const numberFormat = getCellAttr("number_format");
    if (typeof numberFormat === "string" && validNumberFormats.includes(numberFormat.toLowerCase() as any)) {
      const fractionDigitsRaw = getCellAttr("fraction_digits");
      const fractionDigits = typeof fractionDigitsRaw === "number" ? fractionDigitsRaw : undefined;
      valueHtml = getNumberFormatter(numberFormat.toLowerCase() as any, fractionDigits).format(value.value as any);
    }
  } else if (punOrValueType.type === "string") {
    valueHtml = replaceHtmlLinks(valueHtml);
  }

  const cellColor = getCellAttr("cell_color");
  if (cellColor !== undefined && cellColor !== null) {
    style["background-color"] = String(cellColor);
  }

  const textAlignAttr = getCellAttr("text_align");
  if (textAlignAttr !== undefined) {
    style["text-align"] = String(textAlignAttr);
  }

  if (row.extra.height !== undefined) {
    style["height"] = `${row.extra.height}px`;
  }

  const fixedPosition = uv.extra.fixedColumnPositions[columnIndex];
  if (fixedPosition !== undefined) {
    style["left"] = fixedPosition;
  }

  if (getCellAttr("text_type") === "codeeditor") {
    style["font-family"] = "monospace";
  }

  if (columnInfo.valueType.type === "datetime"
   && moment.isMoment(value.value)
   && getCellAttr("show_seconds") === true) {
    valueHtml = value.value.local().format("L LTS");
  }

  const colorVariant = getCellAttr("cell_variant");
  let colorVariables = null;
  if (colorVariant) {
    colorVariables = getColorVariables("tableCell", colorVariant);
  // TODO: Not sure, but getting attribute by `getCellAttr` may have performance issues on big tables with uv-wide `cell_color`.
  /* } else if (cellColor) { */
  } else if (value.attributes?.["cell_color"]) {
    console.warn("`cell_color` attribute is deprecated, use `cell_variant` or `row_variant` instead.");
    colorVariables = getColorVariables("tableCell", { background: String(cellColor) });
  }

  const extra = {
    valueHtml,
    style: null as Record<string, unknown> | null,
    colorVariables,
  };
  if (!R.isEmpty(style)) {
    extra.style = style;
  }
  return extra;
};

const createCommonLocalRow = (uv: ITableCombinedUserView, row: IRowCommon, oldLocal: ITableRowExtra | null) => {
  const getRowAttr = (name: string) => tryDicts(name, row.attributes, uv.attributes);

  const style: Record<string, unknown> = {};

  const defaultArrow = Boolean(getRowAttr("tree_all_open"));

  const tree: ITableRowTree = {
    children: [],
    level: 0,
    parent: null,
    arrowDown: oldLocal?.tree.arrowDown ?? defaultArrow,
  };

  const colorVariant = getRowAttr("row_variant");
  let colorVariables = null;
  if (colorVariant) {
    colorVariables = getColorVariables("tableCell", colorVariant);
  }

  const extra = {
    searchText: "",
    height: null as number | null,
    style: null as Record<string, unknown> | null,
    colorVariables,
    link: null,
    shownAsNewRow: false,
    tree,
  };

  const height = Number(getRowAttr("row_height"));
  if (!Number.isNaN(height)) {
    style["white-space"] = "nowrap";
    extra.height = height;
  }

  if (!R.isEmpty(style)) {
    extra.style = style;
  }

  return extra;
};

const updateCommonValue = (uv: ITableCombinedUserView, row: ITableExtendedRowCommon, columnIndex: number, value: ITableExtendedValue) => {
  const columnInfo = uv.info.columns[columnIndex];

  const valueHtml = valueToPunnedText(columnInfo.valueType, value);
  const sanitized = sanitizeHtml(valueHtml, { allowedTags: [], disallowedTagsMode: "escape" });
  value.extra.valueHtml = sanitized;
};

const postInitCommonRow = (uv: ITableCombinedUserView, row: ITableExtendedRowCommon) => {
  const searchStrings = row.values.map(value => {
    return value.extra.valueHtml.toLocaleLowerCase();
  });
  row.extra.searchText = "\0".concat(...searchStrings);
};

const initTreeChildren = (uv: ITableCombinedUserView) => {
  uv.rows!.forEach((row, i) => {
    const addedChildRow = uv.extra.addedRowRefs.find(r => r.type === "added" && r.parent === i);
    if (addedChildRow && addedChildRow.type === "added") {
      const child: IAddedRowRef = {
        type: "added",
        id: addedChildRow.addedId,
      };
      uv.rows![i].extra.tree.children.push(child);
    }

    if (row.extra.tree.parent) {
      const parentIndex = uv.extra.rowsParentPositions[row.extra.tree.parent];
      if (!uv.rows![parentIndex]) return;

      const child: IExistingRowRef = {
        type: "existing",
        position: i,
      };
      uv.rows![parentIndex].extra.tree.children.push(child);

      let level = 0;
      let parent: number | undefined = parentIndex;
      while (parent !== undefined && uv.rows![parent] !== undefined) {
        const index: number | undefined = uv.rows![parent].extra.tree.parent ?? undefined;
        parent = index !== undefined ? uv.extra.rowsParentPositions[index] : undefined;
        level++;
      }
      uv.rows![i].extra.tree.level = level;
    }
  });

  return uv;
};

const technicalWidth = (uv: ITableCombinedUserView): number => {
  let left = 0;
  if (uv.extra.isSelectionColumnEnabled) {
    left += technicalFieldsWidth;
  }
  if (uv.extra.hasRowLinks) {
    left += technicalFieldsWidth;
  }
  return left;
};

const fixedColumnPositions = (uv: ITableCombinedUserView): Record<number, string> => {
  let left = technicalWidth(uv);
  const fixedColumnIndexes = mapMaybe((col, colI) => col.fixed ? colI : undefined, uv.extra.columns);
  const positions: Record<number, string> = {};
  for (const fixedColumnIndex of fixedColumnIndexes) {
    positions[fixedColumnIndex] = `${left}px`;
    left += uv.extra.columns[fixedColumnIndex].width;
  }
  return positions;
};

const equalNewRowRef = (a: NewRowRef, b: NewRowRef): boolean => {
  return a.type === b.type && (
    (a.type === "added" && a.addedId === (b as IAddedNewRowRef).addedId) ||
    (a.type === "committed" && a.id === (b as ICommittedNewRowRef).id));
};

const deleteFromPositions = (ref: NewRowRef, extra: ITableViewExtra) => {
  extra.newRowTopSidePositions = extra.newRowTopSidePositions.filter(r => !equalNewRowRef(ref, r));
  extra.newRowBottomSidePositions = extra.newRowBottomSidePositions.filter(r => !equalNewRowRef(ref, r));
  extra.addedRowRefs = extra.addedRowRefs.filter(r => !equalNewRowRef(ref, r));
};

const inheritOldRowsPosition = (uv: ITableCombinedUserView, pos: NewRowRef): NewRowRef | null => {
  if (pos.type === "added") {
    const newRow = uv.newRows[pos.addedId];
    if (newRow) {
      return pos;
    } else {
      const rowIndex = uv.oldCommittedRows[pos.addedId];
      if (rowIndex === undefined) {
        return null;
      }
      const row = uv.rows![rowIndex];
      return { type: "committed", id: row.mainId! };
    }
  } else if (pos.type === "committed") {
    if (!(pos.id in uv.mainRowMapping)) {
      return null;
    }
    return { type: "committed", id: pos.id };
  } else {
    throw new Error("Impossible");
  }
};

const inheritOldRowsPositions = (uv: ITableCombinedUserView, positions: NewRowRef[]): NewRowRef[] => {
  return mapMaybe(pos => inheritOldRowsPosition(uv, pos) ?? undefined, positions);
};

interface INewRow {
  row: ITableExtendedRow | ITableExtendedAddedRow;
  ref: IExistingRowRef | IAddedRowRef;
}

const getNewRow = (uv: ITableCombinedUserView, pos: NewRowRef): INewRow => {
  if (pos.type === "added") {
    return {
      ref: {
        type: "added",
        id: pos.addedId,
      },
      row: uv.newRows[pos.addedId],
    };
  } else {
    // We are sure this row ref is to an existing value.
    const ref = uv.mainRowMapping[pos.id][0] as IExistingRowRef;
    return {
      ref,
      row: uv.rows![ref.position],
    };
  }
};

interface IAddedValueMeta {
  side: "top_front" | "top_back" | "bottom_back" | "position";
  parent?: number;
}

const isAddedValueMeta = (obj: unknown): obj is IAddedValueMeta => {
  if (typeof obj !== "object" || obj === null) {
    return false;
  }
  const side = (obj as any).side;
  return side === "top_front" || side === "top_back" || side === "bottom_back" || side === "position";
};

export const tableUserViewHandler: IUserViewHandler<ITableValueExtra, ITableRowExtra, ITableViewExtra> = {
  ...baseUserViewHandler,

  createLocalValue(
    uv: ITableCombinedUserView,
    rowIndex: number,
    row: ICombinedRow & ITableExtendedRowInfo,
    columnIndex: number,
    value: ICombinedValue,
    oldView: ITableViewExtra | null,
    oldRow: ITableRowExtra | null,
    oldValue: ITableValueExtra | null,
  ): ITableValueExtra {
    const baseExtra = baseUserViewHandler.createLocalValue(uv, rowIndex, row, columnIndex, value, oldView, oldRow, oldValue);
    const commonExtra = createCommonLocalValue(uv, row, columnIndex, value);

    const columnInfo = uv.info.columns[columnIndex];
    const columnAttrs = uv.columnAttributes[columnIndex];
    const getCellAttr = (name: string) => tryDicts(name, value.attributes, row.attributes, columnAttrs, uv.attributes);

    const link = value.info?.field?.fieldType.type === "reference" ? attrToLinkRef(getCellAttr("link"), currentValue(value), uv.extra.linkOpts) : null;
    const currLinkForRow = attrToLinkSelf(getCellAttr("row_link"), value.info, uv.extra.linkOpts);
    const hasRowLinkWithId =
      (row.extra.link?.type === "query" && row.extra.link.query.args.args?.id !== undefined) ||
      (row.extra.link && "args" in row.extra.link && row.extra.link.args.id !== undefined);
    if (currLinkForRow && !hasRowLinkWithId) {
      row.extra.link = currLinkForRow;
      uv.extra.hasRowLinks = true;
    }

    if (value.info) {
      if (getCellAttr("tree_parent_ids")) {
        // Init indexes by ids
        uv.extra.rowsParentPositions[value.info.id!] = rowIndex;

        // Init parent
        if (value.value !== null) {
          row.extra.tree.parent = Number(value.value);
        }

        uv.extra.treeParentColumnIndex = columnIndex;
      }
    }

    const selected = (oldValue?.selected ?? false) && !row.deleted;
    if (selected) {
      uv.extra.selectedValues.insert({
        type: "existing",
        position: rowIndex,
        column: columnIndex,
      });
    }

    return {
      ...baseExtra,
      ...commonExtra,
      selected,
      link,
      htmlElement: null,
    };
  },

  createAddedLocalValue(
    uv: ITableCombinedUserView,
    rowId: AddedRowId,
    row: IAddedRow & ITableExtendedRowInfo,
    columnIndex: number,
    value: ICombinedValue,
    oldView: ITableViewExtra | null,
    oldRow: ITableRowExtra | null,
    oldValue: ITableValueExtra | null,
  ) {
    const baseExtra = baseUserViewHandler.createAddedLocalValue(uv, rowId, row, columnIndex, value, oldView, oldRow, oldValue);
    const commonExtra = createCommonLocalValue(uv, row, columnIndex, value);

    const selected = oldValue?.selected ?? false;
    if (selected) {
      uv.extra.selectedValues.insert({
        type: "added",
        id: rowId,
        column: columnIndex,
      });
    }
    return {
      ...baseExtra,
      ...commonExtra,
      selected,
      htmlElement: null,
      link: null,
    };
  },

  createEmptyLocalValue(
    uv: ITableCombinedUserView,
    row: IRowCommon & ITableExtendedRowInfo,
    columnIndex: number,
    value: ICombinedValue,
    oldView: ITableViewExtra | null,
    oldRow: ITableRowExtra | null,
    oldValue: ITableValueExtra | null,
  ) {
    const baseExtra = baseUserViewHandler.createEmptyLocalValue(uv, row, columnIndex, value, oldView, oldRow, oldValue);
    const commonExtra = createCommonLocalValue(uv, row, columnIndex, value);

    const selected = oldValue?.selected ?? false;
    if (selected) {
      uv.extra.selectedValues.insert({
        type: "new",
        column: columnIndex,
      });
    }
    return {
      ...baseExtra,
      ...commonExtra,
      selected,
      htmlElement: null,
      link: null,
    };
  },

  updateValue(uv: ITableCombinedUserView, rowIndex: number, row: ITableExtendedRow, columnIndex: number, value: ITableExtendedValue) {
    baseUserViewHandler.updateValue(uv, rowIndex, row, columnIndex, value);
    updateCommonValue(uv, row, columnIndex, value);
  },

  updateAddedValue(uv: ITableCombinedUserView, rowId: number, row: ITableExtendedAddedRow, columnIndex: number, value: ITableExtendedValue) {
    baseUserViewHandler.updateAddedValue(uv, rowId, row, columnIndex, value);
    updateCommonValue(uv, row, columnIndex, value);
  },

  updateEmptyValue(uv: ITableCombinedUserView, columnIndex: number, value: ITableExtendedValue) {
    baseUserViewHandler.updateEmptyValue(uv, columnIndex, value);
    updateCommonValue(uv, uv.emptyRow!, columnIndex, value);
  },

  createLocalRow(uv: ITableCombinedUserView, rowIndex: number, row: ICombinedRow, oldView: ITableViewExtra | null, oldRow: ITableRowExtra | null) {
    const baseExtra = baseUserViewHandler.createLocalRow(uv, rowIndex, row, oldView, oldRow);
    const commonExtra = createCommonLocalRow(uv, row, oldRow);
    return {
      ...commonExtra,
      ...baseExtra,
    };
  },

  createAddedLocalRow(uv: ITableCombinedUserView, rowId: AddedRowId, row: IAddedRow, oldView: ITableViewExtra | null, oldRow: ITableRowExtra | null, meta?: unknown) {
    const baseExtra = baseUserViewHandler.createAddedLocalRow(uv, rowId, row, oldView, oldRow);
    const commonExtra = createCommonLocalRow(uv, row, oldRow);

    const parent = isAddedValueMeta(meta) ? meta.parent : undefined;
    const newRef: NewRowRef = {
      type: "added",
      addedId: rowId,
      parent,
    };

    if (!uv.extra.newRowTopSidePositions.find(ref => equalNewRowRef(newRef, ref))
      && !uv.extra.newRowBottomSidePositions.find(ref => equalNewRowRef(newRef, ref))
    ) {
      const side = isAddedValueMeta(meta) ? meta.side : "top_back";
      if (side === "top_front") {
        uv.extra.newRowTopSidePositions.splice(0, 0, newRef);
      } else if (side === "top_back") {
        uv.extra.newRowTopSidePositions.push(newRef);
      } else if (side === "bottom_back") {
        uv.extra.newRowBottomSidePositions.push(newRef);
      } else if (side === "position") {
        uv.extra.addedRowRefs.push(newRef);
      }
    }

    return {
      ...commonExtra,
      ...baseExtra,
    };
  },

  createEmptyLocalRow(uv: ITableCombinedUserView, row: IRowCommon, oldView: ITableViewExtra | null, oldRow: ITableRowExtra | null) {
    const baseExtra = baseUserViewHandler.createEmptyLocalRow(uv, row, oldView, oldRow);
    const commonExtra = createCommonLocalRow(uv, row, oldRow);
    return {
      ...commonExtra,
      ...baseExtra,
    };
  },

  postInitRow(uv: ITableCombinedUserView, rowIndex: number, row: ITableExtendedRow) {
    baseUserViewHandler.postInitRow(uv, rowIndex, row);
    postInitCommonRow(uv, row);
  },

  postInitAddedRow(uv: ITableCombinedUserView, rowId: AddedRowId, row: ITableExtendedAddedRow) {
    baseUserViewHandler.postInitAddedRow(uv, rowId, row);
    postInitCommonRow(uv, row);
  },

  deleteRow(uv: ITableCombinedUserView, rowIndex: number, row: ITableExtendedRow) {
    baseUserViewHandler.deleteRow(uv, rowIndex, row);
    row.values.forEach((value, colI) => {
      if (value.extra.selected) {
        value.extra.selected = false;
        uv.extra.selectedValues.delete({
          type: "existing",
          position: rowIndex,
          column: colI,
        });
      }
    });
  },

  deleteAddedRow(uv: ITableCombinedUserView, rowId: AddedRowId, row: ITableExtendedAddedRow) {
    baseUserViewHandler.deleteAddedRow(uv, rowId, row);
    row.values.forEach((value, colI) => {
      if (value.extra.selected) {
        value.extra.selected = false;
        uv.extra.selectedValues.delete({
          type: "added",
          id: rowId,
          column: colI,
        });
      }
    });
    if (row.newId === undefined) {
      deleteFromPositions({ type: "added", addedId: rowId }, uv.extra);
    }
  },

  createLocalUserView(uv: ITableCombinedUserView, oldView: ITableViewExtra | null) {
    const baseExtra = baseUserViewHandler.createLocalUserView(uv, oldView);
    const columns = createColumns(uv);

    const disableSelectionColumn = uv.attributes["disable_selection_column"];
    const isSelectionColumnEnabled = typeof disableSelectionColumn === "boolean"
      ? !disableSelectionColumn
      : true;

    const lazyLoad = oldView?.lazyLoad ?? lazyLoadSchema.parse(uv.attributes["lazy_load"]);

    const newRowTopSidePositions = oldView ? inheritOldRowsPositions(uv, oldView.newRowTopSidePositions) : [];
    const newRowBottomSidePositions = oldView ? inheritOldRowsPositions(uv, oldView.newRowBottomSidePositions) : [];
    const addedRowRefs = oldView ? inheritOldRowsPositions(uv, oldView.addedRowRefs) : [];

    return {
      ...baseExtra,
      isSelectionColumnEnabled,
      hasRowLinks: false,
      selectedValues: new ObjectSet<ValueRef>(),
      columns,
      fixedColumnPositions: {},
      rowsParentPositions: {},
      treeParentColumnIndex: 0,
      newRowTopSidePositions,
      newRowBottomSidePositions,
      linkOpts: uv.homeSchema ? { homeSchema: uv.homeSchema } : {},
      sortAsc: oldView?.sortAsc ?? true,
      sortColumn: oldView?.sortColumn ?? null,
      sortOptions: oldView?.sortOptions ?? {},
      addedRowRefs,
      lazyLoad,
    };
  },

  postInitUserView(uv: ITableCombinedUserView) {
    if (!R.isEmpty(uv.extra.rowsParentPositions)) {
      uv = initTreeChildren(uv);
    }

    uv.extra.fixedColumnPositions = fixedColumnPositions(uv);
    Object.entries(uv.extra.fixedColumnPositions).forEach(([colIRaw, position]) => {
      const colI = Number(colIRaw);
      uv.extra.columns[colI].style["left"] = position;

      uv.forEachRow(row => {
        const value = row.values[colI];

        let style = value.extra.style;
        if (style === null) {
          style = {};
          value.extra.style = style;
        }
        style["left"] = position;
      });
    });

    for (const pos of [...uv.extra.newRowTopSidePositions, ...uv.extra.newRowBottomSidePositions]) {
      if (pos.type === "committed") {
        // `index.type === "existing"` here; "added" may only appear after a commit.
        const index = uv.mainRowMapping[pos.id][0] as IExistingRowRef;
        uv.rows![index.position].extra.shownAsNewRow = true;
      }
    }
  },
};

const rowContains = (row: ITableExtendedRowCommon, searchWords: string[]) => {
  return searchWords.every(word => row.extra.searchText.includes(word));
};

const rowIndicesCompare = (aIndex: CommittedRowRef, bIndex: CommittedRowRef, uv: ITableCombinedUserView, sortColumn: number, collator: Intl.Collator) => {
  const a = uv.getRowByRef(aIndex);
  const b = uv.getRowByRef(bIndex);
  const aValue = a?.values[sortColumn].value;
  const bValue = b?.values[sortColumn].value;
  if (aValue === null) {
    return 1;
  } else if (bValue === null) {
    return -1;
  } else if (aValue instanceof moment) {
    return (aValue as Moment).unix() - (bValue as Moment).unix();
  } else if (typeof aValue === "number") {
    return aValue - (bValue as number);
  } else {
    return collator.compare(String(aValue), String(bValue));
  }
};

const isEmptyRow = (row: IRowCommon) => {
  return row.values.every(cell => valueIsNull(cell.rawValue) || cell.info === null);
};

const parseFromClipboard = (event: ClipboardEvent): number | null | undefined => {
  const serialized = event.clipboardData?.getData("text/html");
  if (serialized === undefined) return undefined;

  const parsed = (new DOMParser()).parseFromString(serialized, "text/html");
  if (parsed.documentElement.nodeName !== "parsererror") {
    const valueJson = parsed.documentElement.querySelector("span")?.attributes.getNamedItem("data-ozma-value")?.value;
    if (valueJson !== undefined) {
      const value = JSON.parse(valueJson) as number | null;
      return value;
    }
  }
  return undefined;
};

const serializeToClipboard = (event: ClipboardEvent, value: unknown, valueText: string): void => {
  const valueJson = JSON.stringify(value);
  const span = document.createElement("span");
  span.setAttribute("data-ozma-value", valueJson);
  span.textContent = valueText;
  const valueXml = (new XMLSerializer()).serializeToString(span);

  event.clipboardData?.setData("text/html", valueXml);
};

interface ITableEditing {
  lock: AutoSaveLock;
  ref: ValueRef;
}

const entries = namespace("entries");
const staging = namespace("staging");

interface IShownRow {
  key: string;
  row: ITableExtendedRowCommon;
  notExisting: boolean;
  ref: RowRef;
}

const defaultPageSize = 5;
// Just look at `ITableLazyLoad` to see which type this mess make.
export const lazyLoadSchema =
  z.union([
    z.object({
      pagination: z.object({
        "per_page": z.number(),
      }),
    }).transform(obj => ({
      type: "pagination" as const,
      pagination: {
        perPage: R.clamp(0, maxPerFetch, obj.pagination["per_page"]),
        currentPage: 0,
        loading: false,
      },
    })),
    z.object({
      "infinite_scroll": z.literal(true),
    }).transform(obj => ({
      type: "infinite_scroll" as const,
      infiniteScroll: {
        shownRowsLength: 0,
      },
    })),
  ]).default({ infinite_scroll: true });

type ITableLazyLoad = z.infer<typeof lazyLoadSchema>;

type MoveDirection = "up" | "right" | "down" | "left";

@UserView({
  handler: tableUserViewHandler,
  useLazyLoad: true,
})
@Component({
  components: {
    TableRow, Checkbox, TableCellEdit, InfiniteLoading, ButtonItem,
  },
})
export default class UserViewTable extends mixins<BaseUserView<ITableValueExtra, ITableRowExtra, ITableViewExtra>>(BaseUserView) {
  @staging.Action("addAutoSaveLock") addAutoSaveLock!: () => Promise<AutoSaveLock>;
  @staging.Action("removeAutoSaveLock") removeAutoSaveLock!: (id: AutoSaveLock) => Promise<void>;
  @entries.Mutation("removeEntriesConsumer") removeEntriesConsumer!: (args: { ref: IFieldRef; reference: ReferenceName }) => void;
  @entries.Mutation("addEntriesConsumer") addEntriesConsumer!: (args: { ref: IFieldRef; reference: ReferenceName }) => void;

  // These two aren't computed properties for performance. They are computed during `init()` and mutated when other values change.
  // If `init()` is called again, their values after recomputation should be equal to those before it.
  private currentFilter: string[] = [];
  private rowPositions: CommittedRowRef[] = [];
  private lastSelectedRow: number | null = null;
  private lastSelectedValue: ValueRef | null = null;
  private editing: ITableEditing | null = null;
  private printListener: { query: MediaQueryList; queryCallback: (mql: MediaQueryListEvent) => void; printCallback: () => void } | null = null;
  private clickTimeoutId: NodeJS.Timeout | null = null;
  private isFirefoxBrowser: boolean = isFirefox();
  // FIXME: we should get rid of this.
  private editCoords: ICellCoords = {
    x: 0,
    y: 0,
  };
  private editParams: IEditParams = {
    height: 0,
    width: 0,
    minHeight: 0,
  };
  // Keep references to entries used for editing once, so we don't re-request them.
  private keptEntries = new ObjectSet<IFieldRef>();

  private cellEditHeight = 0;

  private rowsState: Record<number, any> = {};
  private isTree = false;

  // Used for Tab-Enter selection moving.
  // Probably need to move to extra.
  private columnDelta = 0;

  private get useInfiniteScrolling() {
    return this.uv.extra.lazyLoad.type === "infinite_scroll"
      && (!this.uv.rowLoadState.complete
      || this.uv.extra.lazyLoad.infiniteScroll.shownRowsLength < this.uv.rowLoadState.fetchedRowCount);
  }

  private get pageSizes() {
    if (this.uv.extra.lazyLoad.type !== "pagination") return [];

    const defaultSizes = [5, 10, 25, 50];
    if (!defaultSizes.includes(this.uv.extra.lazyLoad.pagination.perPage)) {
      return [this.uv.extra.lazyLoad.pagination.perPage, ...defaultSizes].map(num => ({ value: num, text: String(num) }));
    } else {
      return defaultSizes.map(num => ({ value: num, text: String(num) }));
    }
  }

  private get keymap() {
    return {
      "enter": () => this.onPressEnter(),
      "tab": () => this.onPressTab(),
      "shift+tab": () => this.onPressTab(),
      "esc": () => this.removeCellEditing(),
      "delete": () => this.clearSelectedCell(),
      "up": () => this.moveSelection("up"),
      "right": () => this.moveSelection("right"),
      "down": () => this.moveSelection("down"),
      "left": () => this.moveSelection("left"),
      // TODO: make pageup/pagedown movement depend on real page size, not just 5 rows.
      "pagedown": () => this.moveSelection("down", { step: 5 }),
      "pageup": () => this.moveSelection("up", { step: 5 }),
    };
  }

  private get firstPageButton(): Button | null {
    if (this.uv.extra.lazyLoad.type !== "pagination") return null;

    return {
      type: "callback",
      icon: "skip_previous",
      variant: "interfaceButton",
      disabled: this.uv.extra.lazyLoad.pagination.currentPage === 0,
      colorVariables: getColorVariables("button", "interfaceButton"),
      callback: () => this.goToFirstPage(),
    };
  }

  private get prevPageButton(): Button | null {
    if (this.uv.extra.lazyLoad.type !== "pagination") return null;

    return {
      type: "callback",
      icon: "arrow_left",
      variant: "interfaceButton",
      disabled: this.uv.extra.lazyLoad.pagination.currentPage === 0,
      colorVariables: getColorVariables("button", "interfaceButton"),
      callback: () => this.goToPrevPage(),
    };
  }

  private get nextPageButton(): Button | null {
    if (this.uv.extra.lazyLoad.type !== "pagination") return null;

    return {
      type: "callback",
      icon: "arrow_right",
      variant: "interfaceButton",
      disabled: (this.uv.rowLoadState.complete && this.onLastPage)
        || (this.uv.extra.lazyLoad.type === "pagination" && this.uv.extra.lazyLoad.pagination.loading),
      colorVariables: getColorVariables("button", "interfaceButton"),
      callback: () => this.goToNextPage(),
    };
  }

  private get onLastPage() {
    if (!this.uv.rows || this.uv.extra.lazyLoad.type !== "pagination") return false;

    const shownRowCount = this.uv.extra.lazyLoad.pagination.perPage * (this.uv.extra.lazyLoad.pagination.currentPage + 1);
    return this.uv.rowLoadState.fetchedRowCount <= shownRowCount;
  }

  private get nextPageRequiresLoading() {
    if (!this.uv.rows || this.uv.rowLoadState.complete || this.uv.extra.lazyLoad.type !== "pagination") return false;

    const shownRowCount = this.uv.extra.lazyLoad.pagination.perPage * (this.uv.extra.lazyLoad.pagination.currentPage + 2);
    return this.uv.rowLoadState.fetchedRowCount < shownRowCount;
  }

  private goToFirstPage() {
    if (this.uv.extra.lazyLoad.type !== "pagination") return;

    this.uv.extra.lazyLoad.pagination.currentPage = 0;
  }

  private goToPrevPage() {
    if (this.uv.extra.lazyLoad.type !== "pagination") return;

    if (this.uv.extra.lazyLoad.pagination.currentPage > 0) {
      this.uv.extra.lazyLoad.pagination.currentPage--;
    }
  }

  private goToNextPage() {
    if (this.uv.extra.lazyLoad.type !== "pagination") return;

    if (this.nextPageRequiresLoading) {
      this.uv.extra.lazyLoad.pagination.loading = true;
      this.$emit("load-next-chunk", () => {
        if (this.uv.extra.lazyLoad.type !== "pagination") return;

        this.uv.extra.lazyLoad.pagination.loading = false;
        this.uv.extra.lazyLoad.pagination.currentPage++;
      });
    } else {
      this.uv.extra.lazyLoad.pagination.currentPage++;
    }
  }

  private get currentPage() {
    if (this.uv.extra.lazyLoad.type !== "pagination") return 0;

    return this.uv.extra.lazyLoad.pagination?.currentPage + 1;
  }

  private get pagesCount(): number | null {
    if (this.uv.extra.lazyLoad.type !== "pagination" || !this.uv.rowLoadState.complete) return null;

    return Math.ceil(this.uv.rowLoadState.fetchedRowCount / this.uv.extra.lazyLoad.pagination.perPage);
  }

  private updatePageSize(newPageSize: number) {
    if (this.uv.extra.lazyLoad.type !== "pagination") return;

    this.uv.extra.lazyLoad.pagination.perPage = newPageSize;
    this.uv.rowLoadState.perFetch = newPageSize;
    this.goToFirstPage();

    if (newPageSize > this.uv.rowLoadState.fetchedRowCount && !this.uv.rowLoadState.complete) {
      this.uv.rowLoadState.fetchedRowCount = 0;
      this.$emit("load-next-chunk");
    }
  }

  // Fires only once (is it?), needed to sync `perFetch` with `perPage` from attribute. TODO: Refactor this?
  @Watch("uv.extra.lazyLoad", { immediate: true, deep: true })
  private watchPageSize() {
    if (this.uv.extra.lazyLoad.type !== "pagination") return;

    this.uv.rowLoadState.perFetch = this.uv.extra.lazyLoad.pagination.perPage;
  }

  private infiniteHandler(ev: StateChanger) {
    if (this.uv.extra.lazyLoad.type !== "infinite_scroll") return;

    this.uv.extra.lazyLoad.infiniteScroll.shownRowsLength += showStep;

    if (this.uv.extra.lazyLoad.infiniteScroll.shownRowsLength > this.uv.rowLoadState.fetchedRowCount) {
      this.$emit("load-next-chunk", (result: boolean) => {
        if (this.uv.rowLoadState.complete) {
          ev.complete();
          if (this.uv.extra.lazyLoad.type !== "infinite_scroll") return;

          this.uv.extra.lazyLoad.infiniteScroll.shownRowsLength = this.uv.rowLoadState.fetchedRowCount;
        } else {
          ev.loaded();
        }
      });
    } else if (this.uv.rowLoadState.complete === true
      && this.uv.extra.lazyLoad.infiniteScroll.shownRowsLength >= this.uv.rowLoadState.fetchedRowCount) {
      ev.complete();
    } else {
      ev.loaded();
    }
  }

  private get topAddButton(): Button {
    return {
      type: "callback",
      icon: "add",
      variant: "interfaceButton",
      colorVariables: getColorVariables("button", "interfaceButton"),
      caption: this.$t("add_entry").toString(),
      callback: () => this.loadAllRowsAndAddNewRowOnPosition("top_front"),
    };
  }

  private get bottomAddButton(): Button {
    return {
      type: "callback",
      icon: "add",
      variant: "interfaceButton",
      colorVariables: getColorVariables("button", "interfaceButton"),
      caption: this.$t("add_entry").toString(),
<<<<<<< HEAD
      callback: () => this.loadAllRowsAndAddNewRowOnPosition("bottom_back"),
=======
      callback: () =>
        this.addNewRowOnPosition("bottom_back").then(() =>
          (this.$refs.bottomButtonContainer as Element | undefined)?.scrollIntoView({ block: "nearest" })),
>>>>>>> 4945199a
    };
  }

  // Finds vusual position of selected cell.
  // FIXME: bad performance!
  private getSelectedCellPosition(): { row: number; column: number } | null {
    const valueRef = this.getSelectedCell();
    if (!valueRef) return null;

    const rowWithSelectedCell = this.uv.getRowByRef(valueRef);
    if (!rowWithSelectedCell) return null;
    const rowI = this.shownRows.findIndex(row => row.row === rowWithSelectedCell);
    return { row: rowI, column: this.getVisualColumnIndex(valueRef.column) };
  }

  private getSelectedCell(): ValueRef | null {
    return this.uv.extra.selectedValues.keys()[0] ?? null;
  }

  // `columnIndexes` is 'visual index -> state index' mapping, this function do opposite.
  // 'visual' indexes are as they look in table for a user.
  // 'state' indexes are as they described in userview query, including ones with `visible = false` and so on.
  private getVisualColumnIndex(stateIndex: number) {
    return this.columnIndexes.indexOf(stateIndex);
  }

  private moveSelection(
    direction: MoveDirection,
    options: { step?: number; resetColumnDelta?: boolean } = { step: 1, resetColumnDelta: true },
  ): boolean {
    if (options?.resetColumnDelta ?? true) {
      this.columnDelta = 0;
    }
    const oldPosition = this.getSelectedCellPosition();
    if (!oldPosition) return false;
    const maxRow = this.shownRows.length - 1;
    const maxColumn = this.columnIndexes.length - 1;

    /* eslint-disable no-multi-spaces, comma-spacing, key-spacing, space-in-parens */
    const calcDelta = (decDirection: MoveDirection, incDirection: MoveDirection) =>
      (options?.step ?? 1) * ((direction === incDirection ? 1 : 0) - (direction === decDirection ? 1 : 0));
    const rowDelta    = calcDelta("up"  , "down" );
    const columnDelta = calcDelta("left", "right");

    const newPosition = {
      row   : R.clamp(0, maxRow   , oldPosition.row    + rowDelta   ),
      column: R.clamp(0, maxColumn, oldPosition.column + columnDelta),
    };
    /* eslint-enable no-multi-spaces, comma-spacing, key-spacing, space-in-parens */

    const valueRef = {
      ...this.shownRows[newPosition.row].ref,
      column: this.columnIndexes[newPosition.column],
    };
    this.selectCell(valueRef);
    // TODO: fix scrolling to first row and to first non-fixed columns when there are fixed columns.
    this.getCellElement(valueRef)?.scrollIntoView({ block: "nearest" });

    return !deepEquals(oldPosition, newPosition);
  }

  private moveSelectionNextColumn() {
    const isMoved = this.moveSelection("right", { resetColumnDelta: false });
    if (isMoved) {
      this.columnDelta += 1;
    }
    this.editSelectedCell();
  }

  private moveSelectionNextRow() {
    this.moveSelection("down", { resetColumnDelta: false });
    this.moveSelection("left", { step: this.columnDelta });
    this.columnDelta = 0;
    this.editSelectedCell();
  }

  private getCellElement(valueRef: ValueRef): HTMLElement | null {
    return this.uv.getValueByRef(valueRef)?.value.extra.htmlElement ?? null;
  }

  private editSelectedCell() {
    const valueRef = this.getSelectedCell();
    if (!valueRef) return;

    this.cellEditByTarget(valueRef, this.getCellElement(valueRef) as any);
  }

  get columnIndexes() {
    const columns = this.uv.extra.columns.map((column, index) => ({
      index,
      fixed: column.fixed,
      visible: column.visible,
    })).filter(c => c.visible);
    const fixed = columns.filter(c => c.fixed);
    const nonFixed = columns.filter(c => !c.fixed);
    return fixed.concat(nonFixed).map(c => c.index);
  }

  get fixedColumnIndexes() {
    return mapMaybe((col, colI) => col.fixed ? colI : undefined, this.uv.extra.columns);
  }

  get lastFixedColumnIndex(): number {
    return this.uv.extra.columns.filter(item => item.fixed).length;
  }

  get editingLocked() {
    if (this.editing === null || this.editingValue === null) {
      return false;
    } else {
      return this.editingValue.value.extra.softDisabled || (this.editing.ref.type !== "existing" && this.addedLocked);
    }
  }

  get hasLinksColumn() {
    return this.uv.extra.hasRowLinks || this.creationLink !== null;
  }

  get editingValue() {
    if (this.editing === null
     || this.editingNonNullableBoolean // Bools are special case because they toggles by double click.
    ) {
      return null;
    } else {
      const value = this.uv.getValueByRef(this.editing.ref);
      if (!value) {
        return null;
      } else {
        const columnInfo = this.uv.info.columns[this.editing.ref.column];
        const columnAttrs = this.uv.columnAttributes[this.editing.ref.column];
        const type = columnInfo.valueType;
        const attributes = { ...this.uv.attributes, ...columnAttrs, ...value.row.attributes, ...value.value.attributes };
        return {
          value: value.value,
          attributes,
          type,
        };
      }
    }
  }

  protected created() {
    this.currentFilter = this.filter;
    this.init();

    /* if (this.isTopLevel) {
     *   const queryCallback = (mql: MediaQueryListEvent) => {
     *     if (mql.matches) {
     *       this.shownRowsLength = this.uv.rows?.length ?? 0;
     *     }
     *   };
     *   const query = window.matchMedia("print");
     *   query.addListener(queryCallback);
     *   const printCallback = () => {
     *     this.shownRowsLength = this.uv.rows?.length ?? 0;
     *   };
     *   window.addEventListener("beforeprint", printCallback);
     *   this.printListener = { query, queryCallback, printCallback };
     * } */
  }

  @Watch("uv")
  protected uvChanged() {
    this.init();
    this.updateRows();
  }

  private deselectAllCells() {
    this.uv.extra.selectedValues.keys().forEach(key => {
      this.selectValue(key, false);
    });
    this.lastSelectedRow = null;
    this.lastSelectedValue = null;
  }

  private copySelectedCell(event: ClipboardEvent) {
    if (this.editing) return;
    const valueRef = this.getSelectedCell();
    if (!valueRef) return;
    event.preventDefault();

    const value = this.uv.getValueByRef(valueRef)!.value;
    const valueText = value.extra.valueHtml;
    event.clipboardData?.setData("text/plain", valueText);

    const sourceColumnType = this.uv.info.columns[valueRef.column].mainField?.field.fieldType.type;
    if (sourceColumnType === "reference") {
      serializeToClipboard(event, value.value, valueText);
    }
  }

  private cutSelectedCell(event: ClipboardEvent) {
    if (this.editing) return;
    this.copySelectedCell(event);
    this.clearSelectedCell();
  }

  private valueIsReadOnly(valueRef: ValueRef, throwToastOnReadOnly = false): boolean {
    const value = this.uv.getValueByRef(valueRef)!.value;
    if (!value.info || !value.info.field || value.extra.softDisabled) {
      if (throwToastOnReadOnly) {
        this.$bvToast.toast(this.$t("read_only_cell").toString(), {
          title: this.$t("paste_error").toString(),
          variant: "danger",
          solid: true,
        });
      }
      return true;
    }
    return false;
  }

  private async pasteToSelectedCell(event: ClipboardEvent) {
    if (this.editing) return;
    let valueRef = this.getSelectedCell();
    if (!valueRef) return;

    if (this.valueIsReadOnly(valueRef, true)) return;

    const targetColumnType = this.uv.info.columns[valueRef.column].mainField?.field.fieldType.type;
    if (targetColumnType === "reference") {
      const parsed = parseFromClipboard(event);
      if (parsed !== undefined) {
        void this.updateValue(valueRef, parsed);
      } else {
        this.$bvToast.toast(this.$t("paste_no_referencefield_data").toString(), {
          title: this.$t("paste_error").toString(),
          variant: "danger",
          solid: true,
        });
      }
    } else {
      const sourcePlain = event.clipboardData?.getData("text/plain");
      if (typeof sourcePlain === "string") {
        const parsed = parseSpreadsheet(sourcePlain);
        const initialValueRef = valueRef;
        /* eslint-disable no-await-in-loop */
        for (const [rowIndex, row] of parsed.entries()) {
          let counter = 0;
          for (const [cellIndex, cell] of row.entries()) {
            valueRef = this.getSelectedCell() as ValueRef;

            if (this.valueIsReadOnly(valueRef, true)) return;

            await this.updateValue(valueRef, cell);
            if (cellIndex < row.length - 1) {
              const edgeReached = !this.moveSelection("right");
              if (edgeReached) {
                this.$bvToast.toast(this.$t("paste_error_too_many_columns").toString(), {
                  title: this.$t("paste_error").toString(),
                  variant: "danger",
                  solid: true,
                });
                return;
              }
              counter++;
            }
          }

          while (counter !== 0) {
            counter--;
            this.moveSelection("left");
          }

          if (rowIndex < parsed.length - 1) {
            const bottomReached = !this.moveSelection("down");
            if (bottomReached) {
              await this.addNewRowOnPosition("bottom_back");
              this.moveSelection("down");
            }
          }
        }
        this.deselectAllCells();
        this.selectValue(initialValueRef);
      }
    }

    event.preventDefault();
  }

  private clearSelectedCell() {
    const valueRef = this.getSelectedCell();
    if (!valueRef) return;

    const value = this.uv.getValueByRef(valueRef)!.value;
    if (!value.info || !value.info.field) {
      this.$bvToast.toast(this.$t("read_only_cell").toString(), {
        title: this.$t("clear_error").toString(),
        variant: "danger",
        solid: true,
      });
      return;
    }

    void this.updateValue(valueRef, "");
  }

  private onPressEnter() {
    if (this.editing) {
      this.removeCellEditing();
      this.moveSelectionNextRow();
    } else {
      this.editSelectedCell();
    }
  }

  private onPressTab() {
    if (this.editing) {
      this.removeCellEditing();
      this.moveSelectionNextColumn();
    } else {
      this.moveSelection("right");
    }
  }

  private onOtherTableClicked() {
    this.deselectAllCells();
    this.removeCellEditing();
  }

  private onRowInOtherTableSelected(uid: string) {
    if (this.uid !== uid) {
      this.selectAll(false);
    }
  }

  private get rootEvents(): [name: string, callback: (event: any) => void][] {
    /* eslint-disable @typescript-eslint/unbound-method */
    return [
      ["copy", this.copySelectedCell],
      ["cut", this.cutSelectedCell],
      ["paste", this.pasteToSelectedCell],
      ["cell-click", this.onOtherTableClicked],
      ["row-select", this.onRowInOtherTableSelected],
      ["form-input-focused", this.deselectAllCells],
    ];
    /* eslint-enable @typescript-eslint/unbound-method */
  }

  protected mounted() {
    /* eslint-disable @typescript-eslint/unbound-method */
    (this.$refs.tableContainer as HTMLElement).addEventListener("scroll", this.removeCellEditing);
    this.rootEvents.forEach(([name, callback]) => this.$root.$on(name, callback));
    /* eslint-enable @typescript-eslint/unbound-method */
  }

  protected beforeDestroy() {
    /* eslint-disable @typescript-eslint/unbound-method */
    (this.$refs.tableContainer as HTMLElement).removeEventListener("scroll", this.removeCellEditing);
    this.rootEvents.forEach(([name, callback]) => this.$root.$off(name, callback));
    /* eslint-enable @typescript-eslint/unbound-method */

    if (this.printListener !== null) {
      window.removeEventListener("beforeprint", this.printListener.printCallback);
      this.printListener.query.removeListener(this.printListener.queryCallback);
    }
    if (this.clickTimeoutId !== null) {
      clearTimeout(this.clickTimeoutId);
    }
    this.releaseEntries();
  }

  @Watch("filter", { immediate: true })
  protected updateFilter() {
    if (this.filter.length !== 0 && this.uv.rowLoadState.complete === false) {
      this.$emit("load-all-chunks");
    }

    const oldFilter = this.currentFilter;
    this.currentFilter = this.filter;

    // Check if current filter contained this one
    const contained = oldFilter.every(oldWord => this.currentFilter.some(newWord => newWord.startsWith(oldWord)));

    if (!contained) {
      this.buildRowPositions();
    } else {
      // Filter existing rows when we filter a subset of already filtered ones.
      const newWords = this.currentFilter.filter(newWord => !oldFilter.some(oldWord => oldWord.startsWith(newWord)));
      this.rowPositions = this.rowPositions.filter(rowI => rowI.type === "existing" && rowContains(this.uv.rows![rowI.position], newWords));
    }
  }

  @Watch("editingValue")
  protected updateEditingValue() {
    if (this.editingValue === null) {
      this.removeCellEditing();
    } else {
      const info = this.editingValue.value.info;
      const fieldType = info?.field?.fieldType;
      if (fieldType?.type === "reference") {
        if (!this.keptEntries.exists(info!.fieldRef)) {
          void this.addEntriesConsumer({ ref: info!.fieldRef, reference: this.uid });
          this.keptEntries.insert(info!.fieldRef);
        }
      }
    }
  }

  // TODO: Load all rows is temporary until we can't load rows by ids.
  private async loadAllRowsAndAddNewRowOnPosition(side: IAddedValueMeta["side"]): Promise<void> {
    if (!this.uv.rowLoadState.complete) {
      this.$emit("load-all-chunks", () => this.addNewRowOnPosition(side));
      return Promise.resolve();
    } else {
      return this.addNewRowOnPosition(side);
    }
  }

  private async addNewRowOnPosition(side: IAddedValueMeta["side"]): Promise<void> {
    const rowId = await this.addNewRow({ side });
    const firstNotDisabledColumn = this.uv.newRows[rowId].values.findIndex((value, i) => {
      return value.info !== undefined && this.uv.extra.columns[i].visible;
    });
    const firstNotDisabledDOMColumn = this.columnIndexes.indexOf(firstNotDisabledColumn);
    if (firstNotDisabledDOMColumn === -1) return;

    void nextRender().then(() => {
      const sideName = side === "bottom_back" ? "newRowsBottomSideRef" : "newRowsTopSideRef";
      const newRowsRef = this.$refs[sideName] as TableRow[] | undefined;
      if (newRowsRef === undefined) return;
      const childRef = newRowsRef?.[newRowsRef.length - 1]?.$children?.[1 + firstNotDisabledDOMColumn].$el;
      if (childRef === undefined) return;

      this.cellEditByTarget(
        {
          type: "added",
          id: rowId,
          column: firstNotDisabledColumn,
        },
        childRef as HTMLElement,
      );
    });
  }

  private showTreeChildren(parentRef: CommittedRowRef) {
    if (parentRef.type !== "existing") return;
    const children = this.uv.rows![parentRef.position].extra.tree.children;

    this.uv.rows![parentRef.position].extra.tree.arrowDown = true;

    const parentPosition = this.rowPositions.indexOf(parentRef);
    const leftChunk = this.rowPositions.splice(0, parentPosition + 1);
    this.rowPositions = [...leftChunk, ...children, ...this.rowPositions];
  }

  private hideTreeChildren(parent: CommittedRowRef) {
    if (parent.type !== "existing") return;
    const children = this.uv.rows![parent.position].extra.tree.children;
    this.uv.rows![parent.position].extra.tree.arrowDown = false;

    children.forEach(child => {
      const childPosition = this.rowPositions.indexOf(child);
      this.rowPositions.splice(childPosition, 1);
      if (child.type === "existing" && this.uv.rows![child.position].extra.tree.arrowDown) {
        this.hideTreeChildren(child);
      }
    });
  }

  private async addChild(parentRef: CommittedRowRef) {
    if (parentRef.type !== "existing") return;

    if (!this.uv.rows![parentRef.position].extra.tree.arrowDown) {
      this.showTreeChildren(parentRef);
    }
    const rowId = await this.addNewRow({ side: "position", parent: parentRef.position });
    const columnIndex = this.uv.extra.treeParentColumnIndex;

    this.uv.newRows[rowId].extra.tree.level = this.uv.rows![parentRef.position].extra.tree.level + 1;
    this.uv.newRows[rowId].extra.tree.parent = parentRef.position;

    const newRef: IAddedRowRef = { type: "added", id: rowId };
    await this.updateValue({ type: "added", id: rowId, column: columnIndex }, this.uv.rows![parentRef.position].mainId);

    const parentPosition = this.rowPositions.indexOf(parentRef);
    const leftChunk = this.rowPositions.splice(0, parentPosition + 1);
    this.rowPositions = [...leftChunk, newRef, ...this.rowPositions];

    const children = this.uv.rows![parentRef.position].extra.tree.children;
    this.uv.rows![parentRef.position].extra.tree.children = [newRef, ...children];
  }

  private toggleChildren(ref: CommittedRowRef, visible: boolean) {
    if (visible) {
      this.showTreeChildren(ref);
    } else {
      this.hideTreeChildren(ref);
    }
  }

  get showTree() {
    if (!R.isEmpty(this.uv.extra.rowsParentPositions) && this.filter.length === 0) {
      return true;
    }
    return false;
  }

  private pushTreeChildrenPositions(parentRef: CommittedRowRef, children: CommittedRowRef[]) {
    let newRowPositions: CommittedRowRef[] = [parentRef];

    children.forEach(child => {
      if (child.type === "existing" && this.uv.rows![child.position].extra.tree.arrowDown) {
        const row = this.uv.rows![child.position].extra.tree;
        newRowPositions = newRowPositions.concat(this.pushTreeChildrenPositions(child, row.children));
      } else {
        newRowPositions.push(child);
      }
    });
    return newRowPositions;
  }

  get initialRowPositions() {
    const rowPositions = this.uv.rows!.map((row, rowI) => rowI);
    const topLevelRows = rowPositions.filter(rowI => this.uv.rows![rowI].extra.tree.parent === null);
    let newRowPositions: CommittedRowRef[] = [];
    topLevelRows.forEach(rowI => {
      const row = this.uv.rows![rowI].extra.tree;
      const rowRef: IExistingRowRef = { type: "existing", position: rowI };
      if (row.arrowDown) {
        newRowPositions = newRowPositions.concat(this.pushTreeChildrenPositions(rowRef, row.children));
      } else {
        newRowPositions.push(rowRef);
      }
    });
    return newRowPositions;
  }

  // Update this.rowsPositions when this.uv.rows has changed.
  private buildRowPositions() {
    const rows = this.uv.rows;
    if (rows === null) {
      this.rowPositions = [];
    } else {
      this.rowPositions = rows.map((row, rowI) => {
        return {
          type: "existing",
          position: rowI,
        };
      });
      if (this.filter.length !== 0) {
        this.rowPositions = this.rowPositions.filter(rowI => rowI.type === "existing" && rowContains(rows[rowI.position], this.filter));
      } else if (this.showTree) {
        this.rowPositions = this.initialRowPositions;
      }
      this.sortRows();
    }
  }

  private clickOutsideEdit(event: Event) {
    const element = (event instanceof MouseEvent) ? document.elementFromPoint(event.x, event.y) : null;
    // Fix for case when some cell is being edited and modal opens,
    // otherwise any click on this modal will close the cell editing and modal too.
    // FIXME: rely on CSS-classes for logic is bad thing, fix it someone, please.
    if ((element?.closest(".v--modal-box") && !this.$el.closest(".v--modal-box"))
     || (element?.closest(".modal__tab-content") !== this.$el.closest(".modal__tab-content"))
    ) {
      return;
    }

    this.removeCellEditing();
    this.cellEditHeight = 0;
  }

  private removeCellEditing() {
    if (this.editing === null) return;

    void this.removeAutoSaveLock(this.editing.lock);
    this.editing = null;
  }

  // Value is not actually required to be editable - it can be opened in read-only mode too.
  private setCellEditing(ref: ValueRef) {
    this.removeCellEditing();

    if (!this.canEditCell(ref)) {
      return;
    }

    void this.addAutoSaveLock().then(async lock => {
      const value = this.uv.getValueByRef(ref);

      if (this.editing !== null // Lock already taken (somehow)
       || !value
      ) {
        await this.removeAutoSaveLock(lock);
        return;
      }
      this.getCellElement(ref)?.scrollIntoView({ block: "nearest" });
      await nextRender(); // `$nextTick` doesn't works fine there.
      this.setCoordsForEditCell(this.getCellElement(ref)!);

      this.editing = { ref, lock };
    });
  }

  private canEditCell(ref: ValueRef) {
    return !(this.uv.extra.columns[ref.column].type === "buttons");
  }

  private get editingNonNullableBoolean(): boolean {
    if (this.editing === null) return false;
    const valueField = this.uv.getValueByRef(this.editing.ref)?.value.info?.field;
    if (valueField === null || valueField === undefined) return false;
    return (valueField.valueType.type === "bool"
         && valueField.isNullable === false);
  }

  @Watch("editing")
  private async watchEditingForBool() {
    if (this.editing === null) return;
    const ref = this.editing.ref;
    if (ref.type === "new") return;

    if (this.editingNonNullableBoolean && !this.uv.getValueByRef(this.editing.ref)?.value.extra.softDisabled) {
      const value = this.uv.getValueByRef(ref)!.value.value;
      await this.updateCurrentValue(!value);
      this.removeCellEditing();
    }
  }

  private setInputHeight(value: number) {
    this.cellEditHeight = value;
  }

  private setCoordsForEditCell(target: HTMLElement) {
    const bodyRect = document.body.getBoundingClientRect();
    const rect = target.getBoundingClientRect();

    this.editCoords.x = rect.x;
    this.editCoords.y = rect.y;
  }

  private updateClickTimer(ref: ValueRef) {
    // this.selectCell() breaks the timer for double click in iOS,
    // so when we're running iOS we don't check for double click
    const sameCellClicked = deepEquals(this.lastSelectedValue, ref);
    if (this.clickTimeoutId === null) {
      this.clickTimeoutId = setTimeout(() => {
        this.clickTimeoutId = null;
      }, doubleClickTime);
      if (this.lastSelectedValue !== null && !sameCellClicked) {
        this.removeCellEditing();
      }
    } else {
      clearTimeout(this.clickTimeoutId);
      this.clickTimeoutId = null;
      if (this.lastSelectedValue !== null && sameCellClicked) {
        this.setCellEditing(ref);
      }
    }
  }

  private clickCell(ref: ValueRef, element: HTMLElement) {
    this.columnDelta = 0;
    this.removeCellEditing();
    this.updateClickTimer(ref);
    this.cellEditHandler(ref, element);
  }

  private cellEditByTarget(ref: ValueRef, target: HTMLElement) {
    this.setCellEditing(ref);
    this.cellEditHandler(ref, target);
  }

  private cellEditHandler(ref: ValueRef, target: HTMLElement) {
    this.editParams.width = target.offsetWidth;
    this.editParams.height = target.offsetHeight;
    this.editParams.minHeight = target.offsetHeight;

    this.selectCell(ref);
    if (this.lastSelectedValue
     && !deepEquals(this.lastSelectedValue, ref)
     && this.lastSelectedValue.type === "added") {
      const row = this.uv.newRows[this.lastSelectedValue.id];
      if (!row) {
        this.lastSelectedValue = null;
      } else if (isEmptyRow(row)) {
        const entity = this.uv.info.mainEntity;
        if (!entity) {
          throw new Error("View doesn't have a main entity");
        }

        void this.resetAddedEntry({
          entityRef: entity,
          id: this.lastSelectedValue.id,
        });
      }
    }
  }

  private selectValue(ref: ValueRef, selectedStatus = true) {
    const cell = this.uv.getValueByRef(ref);
    if (!cell) {
      return;
    }
    if (cell.value.extra.selected !== selectedStatus) {
      cell.value.extra.selected = selectedStatus;
      if (selectedStatus) {
        this.uv.extra.selectedValues.insert(ref);
      } else {
        this.uv.extra.selectedValues.delete(ref);
      }
    }
  }

  // More high-level than `selectValue`: deselects other cells and
  // remembers last selected cell.
  private selectCell(ref: ValueRef) {
    this.uv.extra.selectedValues.keys().forEach(prevRef => {
      this.selectValue(prevRef, false);
    });

    // Deselect another cells
    this.$root.$emit("cell-click");

    this.selectValue(ref, true);
    this.lastSelectedValue = ref;
  }

  @Watch("allRows")
  private clearSelectedRow() {
    this.lastSelectedRow = null;
  }

  private selectTableRow(pos: number, event: MouseEvent) {
    const row = this.allRows[pos];

    // If we are in a selection mode, just emit selected row.
    if (this.selectionMode && row.ref.type === "existing" && row.row.extra.selectionEntry !== undefined) {
      this.$emit("select", row.row.extra.selectionEntry);
      return;
    }

    if (this.lastSelectedRow !== null && event.shiftKey) {
      const prevRow = this.allRows[this.lastSelectedRow];
      const prevSelected = prevRow.row.extra.selected;
      const [from, to] = this.lastSelectedRow <= pos ? [this.lastSelectedRow, pos] : [pos, this.lastSelectedRow];
      for (let i = from; i <= to; i++) {
        this.selectRow(this.allRows[i].ref, prevSelected);
        this.selectChildrenRows(this.allRows[i].row, prevSelected);
      }
    } else {
      this.selectRow(row.ref, !row.row.extra.selected);
      this.selectChildrenRows(row.row, row.row.extra.selected);
    }

    this.lastSelectedRow = pos;
    this.$root.$emit("row-select", this.uid);
  }

  private selectChildrenRows(row: ITableExtendedRowCommon, selected: boolean) {
    row.extra.tree.children.forEach(child => {
      const childRow = this.uv.getRowByRef(child);
      if (childRow && childRow?.extra.tree.children.length > 0) {
        this.selectChildrenRows(childRow, selected);
      }
      this.selectRow(child, selected);
    });
  }

  private toggleAllRows() {
    this.selectAll(!this.selectedSome);
    this.$root.$emit("row-select", this.uid);
  }

  private releaseEntries() {
    this.keptEntries.keys().forEach(ref => {
      this.removeEntriesConsumer({ ref, reference: this.uid });
    });
    this.keptEntries = new ObjectSet();
  }

  private init() {
    this.releaseEntries();

    if (this.isTopLevel) {
      this.$emit("update:bodyStyle", `
                @media print {
                    @page {
                        size: landscape;
                    }
                }
            `);
    }

    this.$emit("update:enableFilter", this.uv.rows !== null);

    this.updateRows();
  }

  private updateRows() {
    this.buildRowPositions();
  }

  private loadAllRowsAndUpdateSort(sortColumn: number) {
    if (!this.uv.rowLoadState.complete) {
      this.$emit("load-all-chunks", () => this.updateSort(sortColumn));
    } else {
      this.updateSort(sortColumn);
    }
  }

  /*
    first sort
    bool:   descending
    number: descending
    string: ascending
  */
  private updateSort(sortColumn: number) {
    const type = this.uv.extra.columns[sortColumn].columnInfo.valueType.type;
    if (this.uv.extra.sortColumn !== sortColumn) {
      this.uv.extra.sortColumn = sortColumn;
      switch (type) {
        case "decimal":
          this.uv.extra.sortOptions = { numeric: true };
          this.uv.extra.sortAsc = false;
          break;
        case "int":
          this.uv.extra.sortOptions = { numeric: true };
          this.uv.extra.sortAsc = false;
          break;
        case "bool":
          this.uv.extra.sortAsc = false;
          this.uv.extra.sortOptions = {};
          break;
        case "string":
          this.uv.extra.sortAsc = true;
          this.uv.extra.sortOptions = { sensitivity: "accent" };
          break;
        default:
          this.uv.extra.sortAsc = true;
          this.uv.extra.sortOptions = {};
      }
    } else {
      this.uv.extra.sortAsc = !this.uv.extra.sortAsc;
    }
    this.sortRows();
  }

  private sortRows() {
    if (this.uv.extra.sortColumn !== null) {
      const sortColumn = this.uv.extra.sortColumn;
      const collator = new Intl.Collator(["en", "ru"], this.uv.extra.sortOptions);
      const sortFunction: (a: CommittedRowRef, b: CommittedRowRef) => number =
        this.uv.extra.sortAsc ?
          (a, b) => rowIndicesCompare(a, b, this.uv, sortColumn, collator) :
          (a, b) => rowIndicesCompare(b, a, this.uv, sortColumn, collator);

      this.rowPositions.sort(sortFunction);
    }
  }

  get existingRows(): IShownRow[] {
    const rows = this.uv.rows;
    if (rows === null) {
      return [];
    } else {
      return mapMaybe(rowI => {
        if (rowI.type === "existing") {
          const row = rows[rowI.position];
          if (row.deleted || row.extra.shownAsNewRow) {
            return undefined;
          }
          return {
            key: String(rowI.position),
            notExisting: false,
            row,
            ref: rowI,
          };
        } else {
          const row = this.uv.newRows[rowI.id];
          return !row ? undefined : {
            key: `${rowI.type}-${rowI.id}`,
            row,
            notExisting: true,
            ref: rowI,
          };
        }
      }, this.rowPositions);
    }
  }

  private getNewRows(rowPositions: NewRowRef[]): IShownRow[] {
    return mapMaybe(ref => {
      const row = getNewRow(this.uv, ref);
      return row.row.deleted ? undefined : {
        key: `${ref.type}-${ref.type === "added" ? ref.addedId : ref.id}`,
        row: row.row,
        notExisting: true,
        ref: row.ref,
      };
    }, rowPositions);
  }

  get topRows(): IShownRow[] {
    return this.getNewRows(this.uv.extra.newRowTopSidePositions);
  }

  get bottomRows(): IShownRow[] {
    return this.getNewRows(this.uv.extra.newRowBottomSidePositions);
  }

  get statusLine() {
    const totalAdded = this.topRows.length + this.bottomRows.length;
    return this.uv.rowLoadState.complete ? `${totalAdded + this.existingRows.length}` : "";
  }

  // FIXME: Broken, fix or delete at all.
  @Watch("statusLine", { immediate: true })
  private updateStatusLine() {
    this.$emit("update:statusLine", this.statusLine);
  }

  get allRows() {
    if (this.uv.extra.lazyLoad.type === "pagination") {
      const start = this.uv.extra.lazyLoad.pagination.currentPage * this.uv.extra.lazyLoad.pagination.perPage;
      const end = start + this.uv.extra.lazyLoad.pagination.perPage;
      const sliced = this.existingRows.slice(start, end);
      return [...this.topRows, ...sliced, ...this.bottomRows];
    } else {
      return [...this.topRows, ...this.existingRows, ...this.bottomRows];
    }
  }

  get shownRows() {
    if (this.uv.extra.lazyLoad.type === "infinite_scroll") {
      const totalAdded = Object.keys(this.uv.newRows).length;
      return this.allRows.slice(0, totalAdded + this.uv.extra.lazyLoad.infiniteScroll.shownRowsLength);
    } else if (this.uv.extra.lazyLoad.type === "pagination") {
      return this.allRows;
    } else {
      throw new Error("Wrong lazyLoad type");
    }
  }

  private async updateCurrentValue(rawValue: unknown) {
    const editing = this.editing!;
    const ref = editing.ref;
    const newRef = await this.updateValue(ref, rawValue);
    if (ref.type === "new") {
      editing.ref = newRef;
      this.selectCell(newRef);
      // FIXME: we shouldn't implement this logic purely for barcodes. Instead, react to keyboard <RET> event!
      if (this.uv.columnAttributes[newRef.column].text_type === "barcode") {
        void this.addNewRowOnPosition("bottom_back");
      }
    }
  }
}
</script>

<style lang="scss" scoped>
  table,
  th,
  td {
    border: 1px solid var(--table-borderColor);
  }

  ::v-deep .table-td {
    padding: 0.15rem;
  }

  .button-container {
    width: 100%;
    position: sticky;
    left: 0;
    display: flex;
    transition: opacity 0.2s;

    .table-block.nested:not(.mobile):not(:hover) & {
      opacity: 0.1;
    }

    ::v-deep > button {
      width: 100%;
    }
  }

  .pagination {
    display: flex;
    justify-content: center;
    align-items: center;

    .current-page-wrapper {
      min-width: 3rem; /* To fit at least `99/99` without changing width */
      display: flex;
      justify-content: center;
      align-items: center;
    }

    .select-wrapper {
      width: 4.5rem; /* To fit any option text */

      .page-select {
        background-color: var(--default-backgroundDarker1Color);
        border-color: var(--default-borderColor);
      }
    }

    .pages-count {
      color: var(--default-foregroundDarkerColor);
    }
  }

  .table {
    /* Bootstrap's colors was overrided in style.css and there they overrided again */
    --MainBorderColor: var(--table-backgroundDarker1Color);
  }

  .table-block {
    width: 100%;
    margin: 0;
    position: relative;
    height: 100%;
    background-color: var(--table-backgroundDarker1Color);

    &.nested {
      border: 1px solid var(--input-borderColor, var(--form-borderColor, var(--default-borderColor)));
      border-radius: 0.2rem;
      overflow: hidden;
    }
  }

  .data-col {
    max-width: 100vw !important;
  }

  .tabl {
    height: 100%;
    width: 100%; /* на весь экран */
    padding: 0;
    overflow: auto; /* чтобы скролить таблицу в том числе на мобилке */
  }

  .custom-table {
    border-collapse: separate !important;
    border-spacing: 0;
    table-layout: fixed;
    width: 0;
    border: 1px solid var(--table-backgroundDarker2Color);
    border-left: none;
    background-color: var(--table-backgroundColor);
    margin: 0;
    border-radius: 0.2rem;
    border-top-left-radius: 0;
    border-bottom-left-radius: 0;
  }

  .table-th {
    height: 2rem;
    border: 0;
    font-weight: normal;
    max-width: 50px !important;
    overflow: hidden;
    white-space: nowrap;
    box-shadow: 0 2px 0 var(--table-backgroundDarker1Color);
    text-overflow: ellipsis;
    position: sticky; /* фиксация шапки при скроле */
    z-index: 20; /* при скроле таблицы чтобы шапка была видна */
    border-right: 1px solid var(--table-backgroundDarker1Color);

    /* Instead of `0` to fix Safari's bug gap, doesn't needed in normal browsers, but easier to set same for all */
    top: -1px;
    cursor: pointer;
    color: var(--MainTextColorLight);
    background-color: var(--table-backgroundColor);
  }

  .table-th:last-child {
    border-right: none;
  }

  ::v-deep td > p {
    margin-bottom: 0;
  }

  tr {
    height: 2rem; /* Fix for Firefox */
  }

  th.fixed-column {
    z-index: 25; /* поверх обычных столбцов */
    position: sticky;

    &.checkbox-cells {
      ::v-deep .checkbox {
        height: 100%;
        display: flex;
        align-items: center;
        justify-content: center;
      }

      ::v-deep .checkbox__input {
        display: block;
        line-height: 0;
      }
    }
  }

  th.tabl_heading {
    text-overflow: ellipsis;
    vertical-align: middle;
  }

  th.links-style {
    text-align: center;
    cursor: pointer;
    padding: 0;
  }

  .table-th_span {
    justify-content: center;
  }

  @media screen and (max-device-width: 650px) {
    .tabl {
      flex: 1;
      height: none;
      margin-bottom: 0;
    }

    .table-block {
      display: flex;
      flex-direction: column;
      height: 100%;
    }

    .active-editing {
      position: sticky !important;
      justify-content: flex-start;
      z-index: 100000; /* чтобы FormControl был поверх других таблиц, когда их несколько на странице */
    }
  }

  @media screen and (max-device-width: 768px), screen and (orientation: portrait) {
    .fixed-column {
      left: auto !important;
    }
  }

  @media screen and (min-device-width: 813px) and (orientation: landscape) {
    .checkbox-cells {
      left: 0;
    }

    .openform-cells {
      left: 35px;
    }

    .fixed-column {
      position: sticky;
      z-index: 20;
      border-left: 0;
    }
  }

  @media print {
    .tabl {
      height: 100%;
      float: none !important; /* при печати для правильной масштабируемости */
      overflow: visible !important; /* чтобы при печати была возможность видеть таблицу */
    }

    .custom-table {
      max-width: 100% !important;
      page-break-inside: auto;
      border-spacing: 0;
    }

    td ::v-deep a {
      text-decoration: none !important;
    }
  }

  ::v-deep .checkbox-cells {
    text-align: center;
    color: var(--tableCell-foregroundDarkerColor, var(--table-foregroundDarkerColor));
    padding: 0;
    transition: background 0.1s;

    &.table-th .material-icons {
      position: static;
    }

    .table-td_span .material-icons {
      position: relative;
      top: 3px;
    }

    &:hover {
      color: var(--tableCell-foregroundColor, var(--table-foregroundColor));
      background-color: var(--tableCell-backgroundDarker1Color, var(--table-backgroundDarker1Color));
      transition: background 0s;
    }
  }

  ::v-deep .openform-cells {
    position: relative;
    padding: 0;
    text-align: center;
    height: 100%;
    width: 100%;
    transition: background 0.1s;

    &.without-selection-cell {
      left: 0;
    }

    .add-in-modal-icon {
      position: relative;
      top: 3px;
      color: var(--tableCell-foregroundDarkerColor, var(--table-foregroundDarkerColor));
    }

    .edit-in-modal-icon {
      position: relative;
      top: 5px;
      color: var(--tableCell-foregroundDarkerColor, var(--table-foregroundDarkerColor));
    }

    &.table-th {
      padding: 0;
    }

    > a {
      display: block;
      text-decoration: none;

      &:hover {
        .add-in-modal-icon {
          color: var(--tableCell-foregroundColor, var(--table-foregroundColor));
        }
      }
    }

    .icon-link {
      position: absolute;
      height: 100%;
      width: 100%;
      display: block;
      text-decoration: none;

      .material-icons {
        position: relative;
        top: 3px;
      }
    }

    > span > i {
      position: absolute;
    }
  }

  ::v-deep .button-element > button {
    width: 100%;
  }

  .checkbox-col,
  .open-form-col {
    width: 35px;
  }

  thead {
    line-height: 2rem;
  }

  *::selection {
    background: transparent;
  }

  * {
    user-select: none;
  }

  .fade-2-move {
    transition: transform 0.2s;
  }
</style><|MERGE_RESOLUTION|>--- conflicted
+++ resolved
@@ -227,12 +227,8 @@
         </template>
       </infinite-loading>
       <div
-<<<<<<< HEAD
         v-if="!useInfiniteScrolling && uv.emptyRow !== null"
-=======
-        v-if="noMoreRows && uv.emptyRow !== null"
         ref="bottomButtonContainer"
->>>>>>> 4945199a
         class="button-container"
       >
         <ButtonItem :button="bottomAddButton" />
@@ -1322,13 +1318,9 @@
       variant: "interfaceButton",
       colorVariables: getColorVariables("button", "interfaceButton"),
       caption: this.$t("add_entry").toString(),
-<<<<<<< HEAD
-      callback: () => this.loadAllRowsAndAddNewRowOnPosition("bottom_back"),
-=======
       callback: () =>
-        this.addNewRowOnPosition("bottom_back").then(() =>
+        this.loadAllRowsAndAddNewRowOnPosition("bottom_back").then(() =>
           (this.$refs.bottomButtonContainer as Element | undefined)?.scrollIntoView({ block: "nearest" })),
->>>>>>> 4945199a
     };
   }
 
