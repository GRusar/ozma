<i18n>
    {
      "en": {
        "clear": "Clear",
        "yes": "Yes",
        "no": "No",
        "remove_selected_rows": "Remove selected rows",
        "show_new_row": "Add/remove new row"
      },
      "ru": {
        "clear": "Очистить",
        "yes": "Да",
        "no": "Нет",
        "remove_selected_rows": "Удалить выбранные записи",
        "show_new_row": "Добавить/убрать новую строку"
      }
    }
</i18n>

<template>
  <div
    fluid
    :class="['table-block', {'nested-table-block': !isRoot, 'active_editing': editingValue !== null}]"
  >
    <table-cell-edit
      v-if="editingValue"
      v-click-outside="clickOutsideEdit"
      :width="editParams.width"
      :min-height="editParams.minHeight"
      :is-last-fixed-cell="isSelectedLastFixedCell"
      :coords="editCoords"
    >
      <FormControl
        :value="editingValue.value"
        :attributes="editingValue.attributes"
        :type="editingValue.type"
        :locked="editingLocked"
        :disable-color="editing.ref.type === 'new'"
        :uv-args="uv.args"
        :indirect-links="indirectLinks"
        :scope="scope"
        :level="level"
        is-cell-edit
        autofocus
        auto-open
        @set-input-height="setInputHeight"
        @update="updateCurrentValue"
        @closeModalInput="clickOutsideEdit"
      />
    </table-cell-edit>

    <div
      ref="tableContainer"
      class="tabl"
      @scroll="updateShowLength()"
      @resize="updateShowLength()"
    >
      <table
        :class="['custom-table', 'table', 'b-table',
                 {'edit_active': editingValue !== null}]"
      >
        <colgroup>
          <col :class="['checkbox-col', {'checkbox-cells': showFixedRow}]"> <!-- Checkbox column -->
          <col
            v-if="local.extra.hasRowLinks"
            :class="['open-form-col', {'openform-cells': showFixedRow}]"
          >
          <!-- Row link column -->
          <col
            v-for="i in columnIndexes"
            :key="i"
            class="data-col"
            :style="local.extra.columns[i].style"
          >
        </colgroup>
        <thead
          ref="tableHead"
          class="table-head"
        >
          <tr>
            <th
              class="fixed-column checkbox-cells table-th"
              :class="{'td-moz': isFirefoxBrowser}"
              @click="selectAllRows"
            >
              <span class="table-th_span">
                <checkbox :checked="local.selectedAll" />
              </span>
            </th>
            <th
              v-if="local.extra.hasRowLinks"
              class="fixed-column openform-cells links-style table-th"
              :class="{'td-moz': isFirefoxBrowser}"
            >
              <span
                class="table-th_span"

                :title="this.$t('show_new_row')"
                @click="setShowEmptyRow(!showEmptyRow)"
              >
                <i
                  v-if="showEmptyRow"
                  style="font-size: 20px;"
                  class="material-icons md-24"
                >remove</i>
                <i
                  v-else
                  style="font-size: 20px;"
                  class="material-icons md-24"
                >add</i>
              </span>
            </th>
            <th
              v-for="(i, index) in columnIndexes"
              :key="i"
              :class="['sorting', 'table-th', {
                'fixed-column' : local.extra.columns[i].fixed,
                'th_after-last-fixed': lastFixedColumnIndex === index,
                'td-moz': isFirefoxBrowser
              }]"
              :style="local.extra.columns[i].style"
              :title="local.extra.columns[i].caption"
              @click="updateSort(i)"
            >
              <span class="table_header__content">
                {{ local.extra.columns[i].caption }}
              </span>
              <span v-if="sortColumn === i">{{ sortAsc ? "▲" : "▼" }}</span>
            </th>
          </tr>
        </thead>
        <tbody class="table-body">
          <template v-if="showEmptyRow">
            <!--<TableFixedRow
              v-if="showFixedRow"
              :row="local.emptyRow.row"
              :local-row="local.emptyRow.local"
              :column-indexes="fixedRowColumnIndexes"
              :local-uv="local.extra"
              from="new"
              :indirect-links="indirectLinks"
              @cell-click="clickCell({ type: 'new', column: arguments[0] }, arguments[1])"
              @goto="$emit('goto', $event)"
            />-->
            <TableRow
              :row="local.emptyRow.row"
              :local-row="local.emptyRow.local"
              :column-indexes="columnIndexes"
              :local-uv="local.extra"
              :show-fixed-row="showFixedRow"
              from="new"
              :indirect-links="indirectLinks"
              @cell-click="clickCell({ type: 'new', column: arguments[0] }, arguments[1])"
              @goto="$emit('goto', $event)"
            />
          </template>
          <template v-for="(rowId, rowIndex) in uv.newRowsPositions">
            <!--<TableFixedRow
              v-if="showFixedRow"
              :key="`fixed-new-${rowId}`"
              :row="uv.newRows[rowId]"
              :local-row="local.newRows[rowId]"
              :column-indexes="fixedRowColumnIndexes"
              :local-uv="local.extra"
              from="added"
              :indirect-links="indirectLinks"
              @select="selectRow({ type: 'added', position: rowIndex }, $event)"
              @cell-click="clickCell({ type: 'added', id: rowId, column: arguments[0] }, arguments[1])"
              @goto="$emit('goto', $event)"
            />-->
            <TableRow
              :key="`new-${rowId}`"
              :row="uv.newRows[rowId]"
              :local-row="local.newRows[rowId]"
              :column-indexes="columnIndexes"
              :local-uv="local.extra"
              :show-fixed-row="showFixedRow"
              from="added"
              :indirect-links="indirectLinks"
              @select="selectRow({ type: 'added', position: rowIndex }, $event)"
              @cell-click="clickCell({ type: 'added', id: rowId, column: arguments[0] }, arguments[1])"
              @goto="$emit('goto', $event)"
            />
          </template>
          <template v-for="(rowI, rowIndex) in shownRowPositions">
            <!--<TableFixedRow
              v-if="showFixedRow"
              :key="`fixed-${rowI}`"
              :row="uv.rows[rowI]"
              :local-row="local.rows[rowI]"
              :column-indexes="fixedRowColumnIndexes"
              :local-uv="local.extra"
              :indirect-links="indirectLinks"
              @select="selectRow({ type: 'existing', position: rowIndex }, $event)"
              @cell-click="clickCell({ type: 'existing', position: rowI, column: arguments[0] }, arguments[1])"
              @goto="$emit('goto', $event)"
            />-->
            <TableRow
              :key="rowI"
              :row="uv.rows[rowI]"
              :local-row="local.rows[rowI]"
              :column-indexes="columnIndexes"
              :local-uv="local.extra"
              :show-fixed-row="showFixedRow"
              :indirect-links="indirectLinks"
              @select="selectRow({ type: 'existing', position: rowIndex }, $event)"
              @cell-click="clickCell({ type: 'existing', position: rowI, column: arguments[0] }, arguments[1])"
              @goto="$emit('goto', $event)"
            />
          </template>
        </tbody>
      </table>
    </div>
  </div>
</template>

<script lang="ts">
import {Component, Vue, Watch} from "vue-property-decorator";
import {mixins} from "vue-class-component";
import {namespace} from "vuex-class";
import {Store} from "vuex";

import {deepEquals, isFirefox, isIOS, mapMaybe, nextRender, ObjectSet, tryDicts} from "@/utils";
import {valueIsNull} from "@/values";
import {IResultColumnInfo} from "@/api";
import {
  CombinedUserView,
  currentValue,
  homeSchema,
  IAddedRow,
  ICombinedRow,
  ICombinedValue,
  IRowCommon,
  valueToPunnedText,
} from "@/state/user_view";
import {UserView} from "@/components";
import {AddedRowId, AutoSaveLock} from "@/state/staging_changes";
import {attrToQueryRef, attrToQuerySelf, IAttrToQueryOpts, IQuery} from "@/state/query";
import {
  equalRowPositionRef,
  ILocalRow,
  ILocalRowInfo,
  LocalUserView,
  RowPositionRef,
  RowRef,
  ValueRef,
} from "@/local_user_view";
import BaseUserView, {ISelectionRef} from "@/components/BaseUserView";
import {Action} from "@/components/ActionsMenu.vue";
import TableRow from "@/components/views/table/TableRow.vue";
import TableFixedRow from "@/components/views/table/TableFixedRow.vue";
import Checkbox from "@/components/checkbox/Checkbox.vue";
import TableCellEdit, {ICellCoords, IEditParams} from "@/components/views/table/TableCellEdit.vue";
import {Moment} from "moment";

interface ITableEditing {
  lock: AutoSaveLock;
  ref: ValueRef;
}

interface IColumn {
  caption: string;
  style: Record<string, any>;
  visible: boolean;
  fixed: boolean;
  mobileFixed: boolean;
  columnInfo: IResultColumnInfo;
  width: number; // in px
}

interface ITableValueExtra {
  valueText: string;
  link?: IQuery;
  style?: Record<string, any>;
  selected: boolean;
}

interface ITableRowExtra {
  searchText: string;
  selected: boolean;
  style?: Record<string, any>;
  height?: number;
  link?: IQuery;
  selectionEntry?: ISelectionRef;
}

interface ITableUserViewExtra {
  hasRowLinks: boolean;
  rowCount: number;
  selectedRows: ObjectSet<RowRef>;
  selectedValues: ObjectSet<ValueRef>;
  columns: IColumn[];
  fixedColumnPositions: Record<number, string>;
  linkOpts?: IAttrToQueryOpts;
}

    type ITableLocalRowInfo = ILocalRowInfo<ITableRowExtra>;
    type ITableLocalRow = ILocalRow<ITableValueExtra, ITableRowExtra>;

const showStep = 20;
const doubleClickTime = 700;
// FIXME: Use CSS variables to avoid this constant
const technicalFieldsWidth = 50; // checkbox's and openform's td width

const createColumns = (uv: CombinedUserView): IColumn[] => {
  const viewAttrs = uv.attributes;

  return uv.info.columns.map((columnInfo, i) => {
    const columnAttrs = uv.columnAttributes[i];
    const getColumnAttr = (name: string) => tryDicts(name, columnAttrs, viewAttrs);

    const captionAttr = getColumnAttr("caption");
    const caption = captionAttr !== undefined ? String(captionAttr) : columnInfo.name;

    const style: Record<string, any> = {};

    const columnWidthAttr = Number(getColumnAttr("column_width"));
    const columnWidth = Number.isNaN(columnWidthAttr) ? 200 : columnWidthAttr;
    style["width"] = `${columnWidth}px`;

    const fixedColumnAttr = getColumnAttr("fixed");
    const fixedColumn = fixedColumnAttr === undefined ? false : Boolean(fixedColumnAttr);

    // FIXME: we stopped supporting it for now.
    //const fixedFieldAttr = getColumnAttr("mobile_fixed");
    //const fixedField = fixedFieldAttr === undefined ? false : Boolean(fixedFieldAttr);

    const visibleColumnAttr = getColumnAttr("visible");
    const visibleColumn = visibleColumnAttr === undefined ? true : Boolean(visibleColumnAttr);

    return {
      caption, style,
      visible: visibleColumn,
      fixed: fixedColumn,
      //mobileFixed: fixedField,
      mobileFixed: false,
      columnInfo,
      attrs: columnAttrs,
      width: columnWidth,
    };
  });
};

export class LocalTableUserView extends LocalUserView<ITableValueExtra, ITableRowExtra, ITableUserViewExtra> {
  constructor(store: Store<any>, uv: CombinedUserView, defaultRawValues: Record<string, any>, oldLocal: LocalUserView<ITableValueExtra, ITableRowExtra, ITableUserViewExtra> | null) {
    super(store, uv, defaultRawValues, oldLocal);
  }

  createCommonLocalValue(row: IRowCommon, localRow: ITableLocalRowInfo, columnIndex: number, value: ICombinedValue, oldLocal: ITableValueExtra | null, deleted: boolean): ITableValueExtra {
    const columnInfo = this.uv.info.columns[columnIndex];
    const columnAttrs = this.uv.columnAttributes[columnIndex];
    const getCellAttr = (name: string) => tryDicts(name, value.attributes, row.attributes, columnAttrs, this.uv.attributes);

    const valueText = valueToPunnedText(columnInfo.valueType, value);

    const style: Record<string, any> = {};
    let touchedStyle = false;

    const cellColor = getCellAttr("cell_color");
    if (cellColor !== undefined) {
      style["background-color"] = String(cellColor);
      touchedStyle = true;
    }

    if (localRow.extra.height !== undefined) {
      style["height"] = `${localRow.extra.height}px`;
      touchedStyle = true;
    }

    const fixedPosition = this.extra.fixedColumnPositions[columnIndex];
    if (fixedPosition !== undefined) {
      style["left"] = fixedPosition;
      touchedStyle = true;
    }

    const selected = oldLocal !== null ? oldLocal.selected && !deleted : false;

    const extra: ITableValueExtra = {
      selected,
      valueText,
    };
    if (touchedStyle) {
      extra.style = style;
    }
    return extra;
  }

  createLocalValue(rowIndex: number, row: ICombinedRow, localRow: ITableLocalRowInfo, columnIndex: number, value: ICombinedValue, oldLocal: ITableValueExtra | null) {
    const extra = this.createCommonLocalValue(row, localRow, columnIndex, value, oldLocal, row.deleted);

    const columnInfo = this.uv.info.columns[columnIndex];
    const columnAttrs = this.uv.columnAttributes[columnIndex];
    const getCellAttr = (name: string) => tryDicts(name, value.attributes, row.attributes, columnAttrs, this.uv.attributes);

    if (value.info) {
      if (value.info.field && value.info.field.fieldType.type === "reference") {
        const link = attrToQueryRef(getCellAttr("linked_view"), currentValue(value), this.extra.linkOpts);
        if (link) {
          extra.link = link;
        }
      }
      const currLinkForRow = attrToQuerySelf(getCellAttr("row_linked_view"), value.info, this.extra.linkOpts);
      if (currLinkForRow) {
        localRow.extra.link = currLinkForRow;
        this.extra.hasRowLinks = true;
      }
    }

    if (getCellAttr("selectable") && value.info) {
      localRow.extra.selectionEntry = {
        entity: value.info.fieldRef.entity,
        id: value.info.id,
      };
    } else if (this.uv.info.mainEntity) {
      localRow.extra.selectionEntry = {
        entity: this.uv.info.mainEntity,
        id: row.mainId!,
      };
    }

    if (extra.selected) {
      this.extra.selectedValues.insert({
        type: "existing",
        position: rowIndex,
        column: columnIndex,
      });
    }
    return extra;
  }

  createAddedLocalValue(rowId: AddedRowId, row: IAddedRow, localRow: ITableLocalRowInfo, columnIndex: number, value: ICombinedValue, oldLocal: ITableValueExtra | null) {
    const extra = this.createCommonLocalValue(row, localRow, columnIndex, value, oldLocal, false);
    if (extra.selected) {
      this.extra.selectedValues.insert({
        type: "added",
        id: rowId,
        column: columnIndex,
      });
    }
    return extra;
  }

  createEmptyLocalValue(row: IRowCommon, localRow: ITableLocalRowInfo, columnIndex: number, value: ICombinedValue, oldLocal: ITableValueExtra | null) {
    const extra = this.createCommonLocalValue(row, localRow, columnIndex, value, oldLocal, false);
    if (extra.selected) {
      this.extra.selectedValues.insert({
        type: "new",
        column: columnIndex,
      });
    }
    return extra;
  }

  updateCommonValue(row: IRowCommon, localRow: ITableLocalRowInfo, columnIndex: number, value: ICombinedValue, extra: ITableValueExtra) {
    const columnInfo = this.uv.info.columns[columnIndex];

    extra.valueText = valueToPunnedText(columnInfo.valueType, value);
  }

  updateValue(rowIndex: number, row: ICombinedRow, localRow: ITableLocalRowInfo, columnIndex: number, value: ICombinedValue, localValue: ITableValueExtra) {
    this.updateCommonValue(row, localRow, columnIndex, value, localValue);
  }

  updateAddedValue(rowId: number, row: IAddedRow, localRow: ITableLocalRowInfo, columnIndex: number, value: ICombinedValue, localValue: ITableValueExtra) {
    this.updateCommonValue(row, localRow, columnIndex, value, localValue);
  }

  updateNewValue(columnIndex: number, value: ICombinedValue, localValue: ITableValueExtra) {
    this.updateCommonValue(this.emptyRow!.row, this.emptyRow!.local, columnIndex, value, localValue);
  }

  createCommonLocalRow(row: IRowCommon): ITableRowExtra {
    const getRowAttr = (name: string) => tryDicts(name, row.attributes, this.uv.attributes);

    const extra: ITableRowExtra = {
      selected: false,
      searchText: "",
    };

    const style: Record<string, any> = {};
    let touchedStyle = false;

    const height = Number(getRowAttr("row_height"));
    if (!Number.isNaN(height)) {
      style["white-space"] = "nowrap";
      extra.height = height;
      touchedStyle = true;
    }

    if (touchedStyle) {
      extra.style = style;
    }

    return extra;
  }

  createLocalRow(rowIndex: number, row: ICombinedRow) {
    const extra = this.createCommonLocalRow(row);
    if (row.mainId !== undefined) {
      extra.selectionEntry = {
        entity: this.uv.info.mainEntity!,
        id: row.mainId,
      };
    }

    this.extra.rowCount++;

    return extra;
  }

  createAddedLocalRow(rowId: AddedRowId, row: IAddedRow) {
    this.extra.rowCount++;

    return this.createCommonLocalRow(row);
  }

  createEmptyLocalRow(row: IRowCommon) {
    return this.createCommonLocalRow(row);
  }

  postInitCommonRow(row: IRowCommon, localRow: ITableLocalRow) {
    const searchStrings = localRow.values.map(extra => {
      return extra.valueText.toLocaleLowerCase();
    });
    localRow.extra.searchText = "\0".concat(...searchStrings);
  }

  postInitRow(rowIndex: number, row: ICombinedRow, localRow: ITableLocalRow) {
    this.postInitCommonRow(row, localRow);
    if (row.deleted) {
      this.extra.rowCount--;
    }
  }

  postInitAddedRow(rowId: AddedRowId, row: IAddedRow, localRow: ITableLocalRow) {
    this.postInitCommonRow(row, localRow);
  }

<<<<<<< HEAD
  postInitRow(rowIndex: number, row: ICombinedRow, localRow: IBaseLocalRow) {
    this.postInitCommonRow(row, localRow);
=======
  deleteCommonRow(row: ICombinedRow, localRow: ITableLocalRowInfo) {
    this.extra.rowCount--;
>>>>>>> b0775581
  }

  deleteRow(rowIndex: number, row: ICombinedRow, localRow: ITableLocalRowInfo) {
    this.deleteCommonRow(row, localRow);
    if (localRow.extra.selected) {
      localRow.extra.selected = false;
      this.extra.selectedRows.delete({
        type: "existing",
        position: rowIndex,
      });
    }
  }

  deleteAddedRow(rowId: AddedRowId, row: ICombinedRow, localRow: ITableLocalRowInfo) {
    this.deleteCommonRow(row, localRow);
    if (localRow.extra.selected) {
      this.extra.selectedRows.delete({
        type: "added",
        id: rowId,
      });
    }
  }

  undeleteRow(rowIndex: number, row: ICombinedRow, localRow: ITableLocalRowInfo) {
    this.extra.rowCount++;
  }

  createLocalUserView(): ITableUserViewExtra {
    const columns = createColumns(this.uv);
    const extra: ITableUserViewExtra = {
      hasRowLinks: false,
      rowCount: 0,
      selectedRows: new ObjectSet<RowRef>(),
      selectedValues: new ObjectSet<ValueRef>(),
      columns,
      fixedColumnPositions: {},
    };
    const home = homeSchema(this.uv.args);
    if (home !== null) {
      extra.linkOpts = {homeSchema: home};
    }
    return extra;
  }

  postInitUserView() {
    this.extra.fixedColumnPositions = this.fixedColumnPositions(this.extra.columns);
    Object.entries(this.extra.fixedColumnPositions).forEach(([colIRaw, position]) => {
      const colI = Number(colIRaw);
      this.extra.columns[colI].style["left"] = position;

      this.forEachLocalRow(row => {
        const value = row.values[colI];
        let style = value.style;
        if (style === undefined) {
          style = {};
          value.style = style;
        }
        style["left"] = position;
      });
    });
  }

  selectCell(ref: ValueRef, selectedStatus: boolean) {
    const cell = this.getValueByRef(ref);
    if (cell === null) {
      return;
    }
    if (cell.local.selected !== selectedStatus) {
      cell.local.selected = selectedStatus;
      if (selectedStatus) {
        this.extra.selectedValues.insert(ref);
      } else {
        this.extra.selectedValues.delete(ref);
      }
    }
  }

  selectRow(ref: RowRef, selectedStatus: boolean) {
    const row = this.getRowByRef(ref);
    if (row === null) {
      return;
    }
    if (row.local.extra.selected !== selectedStatus) {
      row.local.extra.selected = selectedStatus;
      if (selectedStatus) {
        this.extra.selectedRows.insert(ref);
      } else {
        this.extra.selectedRows.delete(ref);
      }
    }
  }

  selectAll(selectedStatus: boolean) {
    Object.entries(this.newRows).forEach(([rowIdRaw, row]) => {
      const rowId = Number(rowIdRaw);
      row.extra.selected = selectedStatus;
      if (selectedStatus) {
        this.extra.selectedRows.insert({
          type: "added",
          id: rowId,
        });
      }
    });
    if (this.uv.rows !== null) {
      this.rows.forEach((localRow, rowI) => {
        const row = (this.uv.rows as ICombinedRow[])[rowI];
        if (!row.deleted) {
          localRow.extra.selected = selectedStatus;
          if (selectedStatus) {
            this.extra.selectedRows.insert({
              type: "existing",
              position: rowI,
            });
          }
        }
      });
    }

    if (!selectedStatus) {
      this.extra.selectedRows = new ObjectSet<RowRef>();
    }
  }

  get selectedCount() {
    return this.extra.selectedRows.length;
  }

  get selectedAll(): boolean {
    return this.selectedCount === this.extra.rowCount && this.selectedCount > 0;
  }

  get technicalWidth() {
    let left = technicalFieldsWidth;
    if (this.extra.hasRowLinks) {
      left += technicalFieldsWidth;
    }
    return left;
  }

  private fixedColumnPositions(columns: IColumn[]): Record<number, string> {
    let left = this.technicalWidth;
    const fixedColumnIndexes = mapMaybe((col, colI) => col.fixed ? colI : undefined, columns);
    const positions: Record<number, string> = {};
    for (const fixedColumnIndex of fixedColumnIndexes) {
      positions[fixedColumnIndex] = `${left}px`;
      left += columns[fixedColumnIndex].width;
    }
    return positions;
  }
}

const ordRowPositionRef = (a: RowPositionRef, b: RowPositionRef) => {
  if (a.type !== b.type) {
    if (a.type === "new") {
      return -1;
    } else if (a.type === "added" && b.type !== "new") {
      return -1;
    } else {
      return 1;
    }
  } else {
    if (a.type === "new") {
      return 0;
    } else {
      return Math.sign(a.position - (b as any).position);
    }
  }
};

const rowContains = (row: ITableLocalRow, searchWords: string[]) => {
  return searchWords.every(word => row.extra.searchText.includes(word));
};

const rowIndicesCompare = (aIndex: number, bIndex: number, entries: IRowCommon[], sortColumn: number, collator: Intl.Collator, isDate?: boolean) => {
  const a = entries[aIndex];
  const b = entries[bIndex];
  if (!isDate) {
    return collator.compare(a.values[sortColumn].value,
      b.values[sortColumn].value);
  } else {
    return Number((a.values[sortColumn].value as Moment).toDate())
      - Number((b.values[sortColumn].value as Moment).toDate());
  }
};

const isEmptyRow = (row: IRowCommon) => {
  return row.values.every(cell => valueIsNull(cell.rawValue) || cell.info === null);
};

const staging = namespace("staging");

@UserView({
  localConstructor: LocalTableUserView,
})
@Component({
  components: {
    TableRow, TableFixedRow, Checkbox, TableCellEdit,
  },
})
export default class UserViewTable extends mixins<BaseUserView<LocalTableUserView, ITableValueExtra, ITableRowExtra, ITableUserViewExtra>>(BaseUserView) {
  @staging.Action("addAutoSaveLock") addAutoSaveLock!: () => Promise<AutoSaveLock>;
  @staging.Action("removeAutoSaveLock") removeAutoSaveLock!: (id: AutoSaveLock) => Promise<void>;

  private currentFilter: string[] = [];
  private sortColumn: number | null = null;
  private sortAsc = true;
  private sortOptions: Intl.CollatorOptions = {};
  private rowPositions: number[] = [];
  private showLength = 0;
  // XXX: this has positions relative to current sorting and filtering. It needs to be converted to a global position ref using `getRowByLocalPosition`.
  private lastSelectedRow: RowPositionRef | null = null;
  private lastSelectedValue: ValueRef | null = null;
  private editing: ITableEditing | null = null;
  private printListener: { query: MediaQueryList; queryCallback: (mql: MediaQueryListEvent) => void; printCallback: () => void } | null = null;
  private clickTimeoutId: NodeJS.Timeout | null = null;
  private showEmptyRow = false;
  private emptyLocalRow: ITableLocalRow | null = null;
  private isFirefoxBrowser: boolean = isFirefox();
  private isSelectedLastFixedCell = false;
  private editCoords: ICellCoords = {
    x: 0,
    y: 0,
  };
  private editParams: IEditParams = {    
    height: 0,
    width: 0,
    minHeight: 0
  };

  private cellEditHeight = 0;

  get columnIndexes() {
    const columns = this.local.extra.columns.map((column, index) => ({
      index,
      fixed: column.fixed,
      visible: column.visible,
    })).filter(c => c.visible);
    const fixed = columns.filter(c => c.fixed);
    const nonFixed = columns.filter(c => !c.fixed);
    return fixed.concat(nonFixed).map(c => c.index);
  }

  get fixedColumnIndexes() {
    return mapMaybe((col, colI) => col.fixed ? colI : undefined, this.local.extra.columns);
  }

  get lastFixedColumnIndex(): number {
    return this.local.extra.columns.filter((item: any) => item.fixed).length;
  }

  get fixedRowColumnIndexes() {
    return mapMaybe((col, colI) => col.mobileFixed ? colI : undefined, this.local.extra.columns);
  }

  get editingLocked() {
    if (this.editing === null) {
      return false;
    } else {
      return this.editing.ref.type !== "existing" && this.addedLocked;
    }
  }

  get editingValue() {
    if (this.editing === null) {
      return null;
    } else {
      const value = this.local.getValueByRef(this.editing.ref);
      if (value === null) {
        return null;
      } else {
        const columnInfo = this.uv.info.columns[this.editing.ref.column];
        const columnAttrs = this.uv.columnAttributes[this.editing.ref.column];
        const type = columnInfo.valueType;
        const attributes = {...this.uv.attributes, ...columnAttrs, ...value.row.row.attributes, ...value.value.attributes};
        return {
          value: value.value,
          attributes,
          type,
        };
      }
    }
  }

  protected created() {
    this.currentFilter = this.filter;
    this.init();

    if (this.isRoot) {
      const queryCallback = (mql: MediaQueryListEvent) => {
        if (mql.matches) {
          this.showLength = this.local.rows.length;
        }
      };
      const query = window.matchMedia("print");
      query.addListener(queryCallback);
      const printCallback = () => {
        this.showLength = this.local.rows.length;
      };
      window.addEventListener("beforeprint", printCallback);
      this.printListener = {query, queryCallback, printCallback};
    }
  }

  @Watch("uv")
  protected uvChanged() {
    this.init();
    this.updateShowLength();
  }

  @Watch("uv")
  protected uvInsidesChanged() {
    this.updateRows();
  }

  protected mounted() {
    this.updateShowLength();
    (this.$refs.tableContainer as HTMLElement).addEventListener("scroll", () => {
      this.removeCellEditing();
    });
  }

  protected destroyed() {
    if (this.printListener !== null) {
      window.removeEventListener("beforeprint", this.printListener.printCallback);
      this.printListener.query.removeListener(this.printListener.queryCallback);
    }
    if (this.clickTimeoutId !== null) {
      clearTimeout(this.clickTimeoutId);
    }
  }

  @Watch("filter")
  protected updateFilter() {
    const oldFilter = this.currentFilter;
    this.currentFilter = this.filter;

    // Check if current filter contained this one
    const contained = oldFilter.every(oldWord => this.currentFilter.some(newWord => newWord.startsWith(oldWord)));

    if (!contained) {
      this.buildRowPositions();
    } else {
      // Filter existing rows when we filter a subset of already filtered ones.
      const newWords = this.currentFilter.filter(newWord => !oldFilter.some(oldWord => oldWord.startsWith(newWord)));
      this.rowPositions = this.rowPositions.filter(rowI => rowContains(this.local.rows[rowI], newWords));
    }
  }

  @Watch("editingValue")
  protected removeEditingIfInvalid() {
    if (this.editingValue === null) {
      this.removeCellEditing();
    }
  }

  private setShowEmptyRow(newValue: boolean) {
    const emptyRow = this.local.emptyRow;
    if (emptyRow !== null) {
      this.showEmptyRow = newValue;
      if (!newValue) {
        this.local.selectRow({type: "new"}, false);
        emptyRow.local.values.forEach((_, colI) => {
          this.local.selectCell({type: "new", column: colI}, false);
        });
      }
    }
  }

  // Update this.rows from this.entries
  private buildRowPositions() {
    const rows = this.uv.rows;

    if (rows === null) {
      this.rowPositions = [];
    } else {
      this.rowPositions = rows.map((row, rowI) => rowI);
      if (this.filter.length !== 0) {
        this.rowPositions = this.rowPositions.filter(rowI => rowContains(this.local.rows[rowI], this.filter));
      }

      this.sortRows();
      this.updateShowLength();
    }
  }

  private clickOutsideEdit(event: MouseEvent) {
    const element = event ? document.elementFromPoint(event.x, event.y) : null;
    if (element) {
      if (element.closest(".v--modal-box")) {
        return;
      }
    }
    this.removeCellEditing();
    this.cellEditHeight = 0;
  }

  private removeCellEditing() {
    if (this.editing === null) {
      return;
    }

    this.removeAutoSaveLock(this.editing.lock);
    this.editing = null;
  }

  // Value is not actually required to be editable - it can be opened in read-only mode too.
  private setCellEditing(ref: ValueRef) {
    this.removeCellEditing();

    this.addAutoSaveLock().then(lock => {
      const value = this.local.getValueByRef(ref);

      if (this.editing !== null // Lock already taken (somehow)
          || value === null // value not found
      ) {
        this.removeAutoSaveLock(lock);
        return;
      }

      this.editing = {ref, lock};
    });
  }

  private setInputHeight(value: number) {
    this.cellEditHeight = value;
  }

  private setCoordsForEditCell(event: MouseEvent | any) {
    this.isSelectedLastFixedCell = event.target.classList.value.includes('next-after-last-fixed');

    const bodyRect = document.body.getBoundingClientRect();
    const rect = event.target.getBoundingClientRect();

    this.editCoords.x = rect.x;

    // If edit window lower than screen, raise the window up. 
    // +54px for bottom panel.
    if (0 > bodyRect.bottom - rect.bottom - 54) {
      this.editCoords.y = bodyRect.bottom - this.editParams.height - 54;
      this.editParams.height += 54; 
    } else {
      this.editCoords.y = rect.y;
    }
  }

  private clickCell(ref: ValueRef, event: MouseEvent | any) {
    this.removeCellEditing();

    // this.selectCell() breaks the timer for double click in iOS,
    // so when we're running iOS we don't check for double click
    if (this.clickTimeoutId === null) {
      this.clickTimeoutId = setTimeout(() => {
        this.clickTimeoutId = null;
      }, doubleClickTime);
      if (this.lastSelectedValue !== null && !deepEquals(this.lastSelectedValue, ref)) {
        this.removeCellEditing();
      }
    } else {
      clearTimeout(this.clickTimeoutId);
      this.clickTimeoutId = null;
      if (this.lastSelectedValue !== null && deepEquals(this.lastSelectedValue, ref)) {
        this.setCellEditing(ref);
      }
    }

    this.setCoordsForEditCell(event);
    this.editParams.width = event.target.offsetWidth;
    this.editParams.height = event.target.offsetHeight;
    this.editParams.minHeight = event.target.offsetHeight;

    this.selectCell(ref);
    if (this.lastSelectedValue &&
                !deepEquals(this.lastSelectedValue, ref) &&
                this.lastSelectedValue.type === "added") {
      const row = this.uv.newRows[this.lastSelectedValue.id];
      if (!row) {
        this.lastSelectedValue = null;
      } else if (isEmptyRow(row)) {
        const entity = this.uv.info.mainEntity;
        if (!entity) {
          throw new Error("View doesn't have a main entity");
        }

        this.resetAddedEntry({
          entityRef: entity,
          userView: this.uv.userViewKey,
          id: this.lastSelectedValue.id,
        });
      }
    }

    
  }

  private selectCell(ref: ValueRef) {
    this.local.extra.selectedValues.keys().forEach(prevRef => {
      this.local.selectCell(prevRef, false);
    });
    this.local.selectCell(ref, true);
    this.lastSelectedValue = ref;
  }

  @Watch("rowPositions")
  private clearSelectedRow() {
    this.lastSelectedRow = null;
  }

  private nextLocalRowPosition(rowRef: RowPositionRef): RowPositionRef | null {
    let type: string;
    let position: number;
    if (rowRef.type === "new") {
      type = "added";
      position = 0;
    } else {
      type = rowRef.type;
      position = rowRef.position + 1;
    }

    if (type === "added") {
      if (position < this.uv.newRowsPositions.length) {
        return {
          type, position,
        };
      } else {
        type = "existing";
        position = 0;
      }
    }

    if (type === "existing") {
      if (position < this.rowPositions.length) {
        return {
          type, position,
        };
      }
    }

    return null;
  }

  private getRowByLocalPosition(rowRef: RowPositionRef): RowRef | null {
    if (rowRef.type === "existing") {
      return this.local.getRowByPosition({type: "existing", position: this.rowPositions[rowRef.position]});
    } else {
      return this.local.getRowByPosition(rowRef);
    }
  }

  private selectRow(posRef: RowPositionRef, event: MouseEvent) {
    const ref = this.getRowByLocalPosition(posRef);
    if (ref === null) {
      return;
    }
    const row = this.local.getRowByRef(ref);
    if (row === null) {
      return;
    }

    // If we are in a selection mode, just emit selected row.
    if (this.selectionMode && posRef.type === "existing" && row.local.extra.selectionEntry !== undefined) {
      this.$emit("select", row.local.extra.selectionEntry);
      return;
    }

    const proc = () => {
      const prevLocalRef = this.lastSelectedRow!;
      // Select all rows between current one and the previous selected one.
      const prevRef = this.getRowByLocalPosition(prevLocalRef);
      if (prevRef === null) {
        return false;
      }
      const prevRow = this.local.getRowByRef(prevRef);
      if (prevRow === null) {
        return false;
      }
      const [from, to] = ordRowPositionRef(prevLocalRef, posRef) <= 0 ? [prevLocalRef, posRef] : [posRef, prevLocalRef];
      let i: RowPositionRef | null = from;
      while (i !== null && !equalRowPositionRef(i, to)) {
        const currRef = this.getRowByLocalPosition(i);
        if (currRef === null) {
          throw new Error("impossible");
        }
        this.local.selectRow(currRef, prevRow.local.extra.selected);
        i = this.nextLocalRowPosition(i);
      }
      this.local.selectRow(this.getRowByLocalPosition(to)!, prevRow.local.extra.selected);
      return true;
    };

    if (!(this.lastSelectedRow !== null && event.shiftKey && proc())) {
      this.local.selectRow(ref, !row.local.extra.selected);
    }

    this.lastSelectedRow = posRef;
  }

  private selectAllRows() {
    this.local.selectAll(!this.local.selectedAll);
  }

  private removeSelectedRows() {
    const entity = this.uv.info.mainEntity;
    if (entity === null || this.uv.rows === null) {
      throw new Error("View doesn't have a main entity");
    }

    this.local.extra.selectedRows.keys().forEach(rowRef => this.deleteRow(rowRef));
  }

  private init() {
    if (this.isRoot) {
      this.$emit("update:bodyStyle", `
                @media print {
                    @page {
                        size: landscape;
                    }
                }
            `);
    }

    const actions: Action[] = [];
    if (this.uv.info.mainEntity !== null) {
      actions.push(
        {name: this.$t("remove_selected_rows").toString(), callback: () => this.removeSelectedRows()},
        {name: this.$t("show_new_row").toString(), callback: () => this.setShowEmptyRow(true)},
      );
    }

    this.$emit("update:actions", actions);
    this.$emit("update:enableFilter", this.uv.rows !== null);

    this.updateRows();
  }

  private updateRows() {
    this.buildRowPositions();
    this.setShowEmptyRow(this.uv.rows === null || this.uv.rows.length === 0);
  }

  /*
            first sort
            bool:   descending
            number: descending
            string: ascending
        */
  private updateSort(sortColumn: number) {
    const type = this.local.extra.columns[sortColumn].columnInfo.valueType.type;
    if (this.sortColumn !== sortColumn) {
      this.sortColumn = sortColumn;
      switch (type) {
        case "int":
          this.sortOptions = {numeric: true};
          this.sortAsc = false;
          break;
        case "bool":
          this.sortAsc = false;
          this.sortOptions = {};
          break;
        case "string":
          this.sortAsc = true;
          this.sortOptions = {sensitivity: "accent"};
          break;
        default:
          this.sortAsc = true;
          this.sortOptions = {};
      }
    } else {
      this.sortAsc = !this.sortAsc;
    }

    this.sortRows(this.sortOptions, type === "datetime");
  }

  private sortRows(options?: Intl.CollatorOptions, isDateCompare?: boolean) {
    const rows = this.uv.rows!;

    if (this.sortColumn !== null) {
      const sortColumn = this.sortColumn;
      const collator = new Intl.Collator(["en", "ru"], options);
      const sortFunction: (a: number, b: number) => number =
        this.sortAsc ?
          (a, b) => rowIndicesCompare(a, b, rows, sortColumn, collator, isDateCompare) :
          (a, b) => rowIndicesCompare(b, a, rows, sortColumn, collator, isDateCompare);
      this.rowPositions.sort(sortFunction);
    }
  }

  private updateShowLength() {
    const tableContainer = this.$refs.tableContainer as Element | undefined;
    // Component may still be unmounted
    if (tableContainer === undefined) {
      return;
    }
    // + 1 is needed because of rare cases like that:
    // top 974.4000244140625, client height 690, scroll height 1665
    if (tableContainer.scrollTop + tableContainer.clientHeight + 1 >= tableContainer.scrollHeight && this.showLength < this.rowPositions.length) {
      this.showLength = Math.min(this.showLength + showStep, this.local.rows.length);
      Vue.nextTick(() => this.updateShowLength());
    }
  }

  get nonDeletedRowPositions() {
    const rows = this.uv.rows;
    if (rows === null) {
      return [];
    } else {
      return this.rowPositions.filter(rowI => !rows[rowI].deleted);
    }
  }

  get statusLine() {
    const selectedCount = this.local.selectedCount;
    const selected = (selectedCount > 0) ? `${selectedCount}/` : "";
    return `${selected}${this.uv.newRowsPositions.length + this.nonDeletedRowPositions.length}`;
  }

  @Watch("statusLine")
  private updateStatusLine() {
    this.setShowEmptyRow(false);
    this.$emit("update:statusLine", this.statusLine);
  }

  get shownRowPositions() {
    return this.nonDeletedRowPositions.slice(0, this.showLength);
  }

  get technicalWidth() {
    let left = technicalFieldsWidth;
    if (this.local.extra.hasRowLinks) {
      left += technicalFieldsWidth;
    }
    return left;
  }

  get showFixedRow() {
    /*let tableWidth = this.technicalWidth;
    for (const column of this.local.extra.columns) {
      tableWidth += column.width;
    }
    return tableWidth > screen.width && this.fixedRowColumnIndexes.length > 0;*/
    return false;
  }

  private async updateCurrentValue(rawValue: any) {
    const editing = this.editing!;
    const ref = editing.ref;
    const newRef = await this.updateValue(ref, rawValue);
    if (ref.type === "new") {
      editing.ref = newRef;
      this.selectCell(newRef);
    }
  }
}
</script>

<style scoped>
  /* Current Z layout:

    * Form control          (2000)
    * Disable-edit block    (500)
    * Table head            (20)
    * FixedColumn           (25)
*/

  table,
  th,
  td {
    border: 1px solid var(--MainBackgroundColor);
  }

  .table-block {
    width: 100%;
    margin: 0;
    position: relative;
    height: 100%;
  }

  .data-col {
    max-width: 100vw !important;
  }

  .form_background {
    padding: 50px;
    box-sizing: border-box;
    box-shadow: 0 0 10px 5px var(--MainBorderColor);
    background: var(--MainBackgroundColor);
    width: 40%;
  }

  .edit_container {
    width: 100vw;
    height: 100vh;
    z-index: 10000;
    position: fixed;
    top: calc(1.5em + 6px);
    left: 0;
    display: flex;
    justify-content: center;
    align-items: center;
  }

  /* блок для отключения редактирования в таблице */
  #disable_edit {
    position: fixed;
    top: calc(1.5em + 6px);
    left: 0;
  }

  #disable_edit.edit_active {
    width: 100vw;
    height: 100vh;
  }

  /* таблица поверх блока отключения редактирования */
  table.edit_active {
    position: relative;
    z-index: 1000;
  }

  .tabl {
    float: left;
    margin-bottom: 10px;
    height: 100%;
    width: 100%; /* на весь экран */
    padding: 0;
    overflow: auto; /* чтобы скролить таблицу в том числе на мобилке */
  }

  .custom-table {
    border-collapse: separate !important;
    border-spacing: 0;
    table-layout: fixed;
    width: 0;
    border: 0;
    background-color: var(--TableBackColor);
    margin-bottom: -1px !important;
  }

  .table-th {
    height: 35px;
    border: 0;
    font-weight: normal;
    max-width: 50px !important;
    overflow: hidden;
    white-space: nowrap;
    padding: 0 5px;
    box-shadow: 0 2px 0 var(--MainBorderColor);
    text-overflow: ellipsis;
    position: sticky; /* фиксация шапки при скроле */
    z-index: 20; /* при скроле таблицы чтобы шапка была видна */
    border-right: 1px solid var(--MainBorderColor);
    top: 0;
    cursor: pointer;
    color: var(--MainTextColorLight);
    background-color: var(--MainBackgroundColor);
  }

  .td-moz {
    box-shadow: -1px 2px 0 var(--MainBorderColor);
  }

  .table-th:last-child {
    border-right: none;
  }

  /deep/ td > p {
    margin-bottom: 0;
  }

  th.fixed-column {
    z-index: 25; /* поверх обычных столбцов */
    box-shadow: 2px 2px 0 var(--MainBorderColor);
  }

  th.th_after-last-fixed {
    padding-left: 7px;
  }

  th.tabl_heading {
    text-overflow: ellipsis;
    vertical-align: top;
  }

  th.links-style {
    text-align: center;
    cursor: pointer;
    padding: 0;
  }

  .table-th_span {
    padding: 0;
    height: 100%;
    width: 100%;
    white-space: nowrap;
    display: inline-flex;
    justify-content: center;
    align-items: center;
  }

  @media screen and (max-aspect-ratio: 13/9) {
    @media screen and (max-device-width: 480px) {
      .nested-table-block {
        width: max-content !important;
        position: sticky;
        float: right;
        right: 0;
      }

      /* This is a potential hack. Here's to hoping it would go away soon. */
      .nested-table-block > .tabl {
        width: 85vw !important;
      }
    }
  }

  @media screen and (max-device-width: 650px) {
    .tabl {
      flex: 1;
      height: none;
      margin-bottom: 0;
    }

    .table-block {
      display: flex;
      flex-direction: column;
      height: 100%;
    }

    .active_editing {
      position: sticky !important;
      justify-content: flex-start;
      z-index: 100000; /* чтобы FormControl был поверх других таблиц, когда их несколько на странице */
    }

    .form_background {
      width: 80%;
    }
  }

  @media screen and (max-device-width: 768px), screen and (orientation: portrait) {
    .fixed-column {
      left: auto !important;
    }
  }

  .openform-cells > span {
    justify-content: center !important;
    align-items: center;
    display: inline-flex;
    width: 100%;
  }

  @media screen and (min-device-width: 813px) and (orientation: landscape) {
    .checkbox-cells {
      left: 0;
    }

    .openform-cells {
      left: 20px;
    }

    .fixed-column {
      position: sticky;
      z-index: 20;
      border-left: 0;
    }
  }

  @-moz-document url-prefix() {
    .fixed-column {
      outline: solid 1px var(--MainBorderColor);
    }
  }

  @media print {
    .tabl {
      height: 100%;
      float: none !important; /* при печати для правильной масштабируемости */
      overflow: visible !important; /* чтобы при печати была возможность видеть таблицу */
    }

    @-moz-document url-prefix() { /* стили в лисе исправляем баги с отображением границ таблицы */
      .custom-table {
        border-collapse: separate !important;
        border-right: solid 1px var(--NavigationBackColor);
      }
    }

    .custom-table {
      max-width: 100% !important;
      page-break-inside: auto;
      border-spacing: 0;
    }

    td >>> a {
      text-decoration: none !important;
    }
  }

  /* FormControl */
  div.form-control-panel {
    position: fixed;
    z-index: 2000; /* FormControl поверх таблицы */
    background-color: var(--MenuColor);
    display: block;
    align-items: center;
    padding: 20px;
  }

  @media screen and (max-device-width: 480px) {
    .edit_container {
      align-items: flex-start;
    }

    div.form-control-panel {
      margin-top: 15%;
    }

    div.form-control-panel > div.select-container {
      width: calc(100vw - 44px) !important;

      /* padding 20px and left 2px */
    }

    div.form-control-panel > div.select-container > select.form-control-panel_select {
      width: 100%;
    }

    div.form-control-panel > div.select-container::after {
      position: relative;
      left: 0;
    }
  }

  div.form-control-panel > div.select-container {
    width: 300px;
  }

  div.form-control-panel > pre {
    min-width: 600px;
    height: 200px !important;
    margin-bottom: 0;
  }

  .checkbox-cells,
  .openform-cells {
    height: 35px;
    width: 35px;
    max-width: 35px !important;
    padding: 0 !important;
  }

  .openform-cells > .table-th_span,
  .checkbox-cells > .table-th_span {
    padding: 5px;
    display: flex;
    justify-content: center;
  }

  .checkbox-col,
  .open-form-col {
    width: 50px;
  }

  /deep/ .openform-cells {
    left: 50px;
  }

  thead {
    line-height: 30px;
  }

  *::selection {
    background: transparent;
  }

  * {
    -webkit-touch-callout: none; /* iOS Safari */
    -webkit-user-select: none; /* Safari */
    -khtml-user-select: none; /* Konqueror HTML */
    -moz-user-select: none; /* Old versions of Firefox */
    -ms-user-select: none; /* Internet Explorer/Edge */
    user-select: none; /* Non-prefixed version, currently
                                  supported by Chrome, Opera and Firefox */
  }
</style><|MERGE_RESOLUTION|>--- conflicted
+++ resolved
@@ -536,13 +536,12 @@
     this.postInitCommonRow(row, localRow);
   }
 
-<<<<<<< HEAD
   postInitRow(rowIndex: number, row: ICombinedRow, localRow: IBaseLocalRow) {
     this.postInitCommonRow(row, localRow);
-=======
+  }
+
   deleteCommonRow(row: ICombinedRow, localRow: ITableLocalRowInfo) {
     this.extra.rowCount--;
->>>>>>> b0775581
   }
 
   deleteRow(rowIndex: number, row: ICombinedRow, localRow: ITableLocalRowInfo) {
