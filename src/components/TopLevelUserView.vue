--- conflicted
+++ resolved
@@ -332,12 +332,9 @@
   @Watch("currentSettings")
   private loadThemeButtons() {
     const themes = this.currentSettings.themes;
-<<<<<<< HEAD
     const translate = (themeName: string) =>
       (themeName === "light" || themeName === "dark") ? this.$t(themeName + "_theme").toString() : themeName;
     this.themeButtons = themes.map(theme => ({ caption: translate(theme), type: "callback", callback: () => this.setTheme(theme) }));
-=======
-    this.themeButtons = themes.map(theme => ({ caption: theme, type: "callback", callback: () => this.setTheme(theme) }));
 
     this.communicationButtons = [
       this.communicationStrings.email
@@ -372,7 +369,6 @@
       whatsapp: this.currentSettings.getEntry("instance_help_whatsapp", String, undefined),
       email: this.currentSettings.getEntry("instance_help_email", String, undefined),
     };
->>>>>>> a1350cf2
   }
 
   private onKeydown(event: KeyboardEvent) {
