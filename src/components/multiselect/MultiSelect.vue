--- conflicted
+++ resolved
@@ -3,24 +3,18 @@
       "en": {
         "empty_message": "Empty",
         "clear_all": "Clear all",
-<<<<<<< HEAD
         "enter_value": "Enter value",
         "error_qrcode_is_inappropriate" : "QRCode is inappropriate",
-        "error": "Error"
-=======
+        "error": "Error",
         "search_placeholder": "Search"
->>>>>>> 79814f88
       },
       "ru": {
         "empty_message": "Пусто",
         "clear_all": "Очистить",
-<<<<<<< HEAD
         "enter_value": "Введите значение",
         "error_qrcode_is_inappropriate" : "QRCode не соответствует назначению",
-        "error": "Ошибка"
-=======
+        "error": "Ошибка",
         "search_placeholder": "Поиск"
->>>>>>> 79814f88
       }
     }
 </i18n>
@@ -211,13 +205,10 @@
 import { Component, Prop, Vue, Watch } from "vue-property-decorator";
 import { valueIsNull } from "@/values";
 import { replaceHtmlLinks } from "@/utils";
-<<<<<<< HEAD
 import type { IEntriesRef } from "@/state/entries";
 import { IPrintQRCode } from "@/components/qrcode/QRCode.vue";
-=======
 import Popper from "vue-popperjs";
 /* import "vue-popperjs/dist/vue-popper.css"; */
->>>>>>> 79814f88
 
 export interface ISelectOption {
   value: any;
@@ -475,12 +466,12 @@
     let qrcode: IPrintQRCode | null = null;
 
     try {
-      qrcode = JSON.parse(this.inputValue);
+      qrcode = JSON.parse(this.filterValue);
     } catch (e) {
       // Do nothing
     }
 
-    if (qrcode !== null && typeof qrcode !== "number") {
+    if (qrcode !== null && typeof qrcode === "object") {
       if (qrcode.n !== this.entry.entity.name || qrcode.s !== this.entry.entity.schema) {
         this.makeToast(this.$t("error_qrcode_is_inappropriate").toString());
       } else {
@@ -502,7 +493,7 @@
     }
 
     if (this.options.length) {
-      const value = Number(this.inputValue);
+      const value = Number(this.filterValue);
       const option: ISelectOption | undefined = this.options.find(o => o.value === value);
       if (option !== undefined) {
         this.addOptionToValue(option);
