--- conflicted
+++ resolved
@@ -4,13 +4,8 @@
 declare var __AUTH_CLIENT_ID__: string;
 
 declare module "v-click-outside" {
-<<<<<<< HEAD
-  const vClickOutside: any;
-  export default vClickOutside;
-=======
     const vClickOutside: any;
     export default vClickOutside;
->>>>>>> bb8e1442
 }
 
 declare module "*.vue" {
