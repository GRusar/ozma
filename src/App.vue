<i18n>
    {
        "en": {
            "auth_error": "Error during authentication: {msg}"
        },
        "ru": {
            "auth_error": "Ошибка аутентификации: {msg}"
        }
    }
</i18n>

<template>
  <div
    id="app"
    :style="[styleSettings, colorVariables]"
  >
    <AlertBanner
      v-if="bannerMessage"
      :message="bannerMessage"
      :color-variables="bannerColorVariables"
      @banner-close="onBannerClose"
    />

    <ModalPortalTarget
      name="tabbed-modal"
      multiple
    />

    <ReadonlyDemoInstanceModal
      v-if="isReadonlyDemoInstance"
      ref="readonlyDemoInstanceModal"
    />

    <template v-if="authErrors.length > 0">
      <span
        v-for="error in authErrors"
        :key="error"
      >
        {{ $t('auth_error', { msg: error }) }}
      </span>
    </template>
    <router-view v-else />

    <FabCluster />
  </div>
</template>

<script lang="ts">
import R from "ramda";
import { Component, Vue, Watch } from "vue-property-decorator";
import { namespace } from "vuex-class";

import { CurrentSettings } from "@/state/settings";
import ModalPortalTarget from "@/components/modal/ModalPortalTarget";
import FabCluster from "@/components/FabCluster/FabCluster.vue";
import { ErrorKey } from "@/state/errors";
<<<<<<< HEAD
import { getColorVariables } from "@/utils_colors";
=======
import { getColorVariables, loadColorVariants } from "@/utils_colors";
import { eventBus } from "@/main";
import { isReadonlyDemoInstance } from "@/api";
>>>>>>> 75eb2b27

const settings = namespace("settings");
const auth = namespace("auth");
const errors = namespace("errors");
const staging = namespace("staging");

@Component({ components: {
  ModalPortalTarget,
  FabCluster,
  AlertBanner: () => ({
    component: import("@/components/AlertBanner.vue") as any,
  }),
  ReadonlyDemoInstanceModal: () => ({
    component: import("@/components/ReadonlyDemoInstanceModal.vue") as any,
  }),
} })
export default class App extends Vue {
  @settings.State("current") settings!: CurrentSettings;
  @settings.State("currentTheme") currentTheme!: string;
  @auth.Action("startAuth") startAuth!: () => Promise<void>;
  @errors.State("errors") rawErrors!: Record<ErrorKey, string[]>;
  @staging.Mutation("setAutoSaveTimeout") setAutoSaveTimeout!: (_: number | null) => void;

  private colorVariables: any = null;

  created() {
    void this.startAuth();

    /* eslint-disable @typescript-eslint/unbound-method */
    document.addEventListener("copy", this.onCopy);
    document.addEventListener("cut", this.onCut);
    document.addEventListener("paste", this.onPaste);

    eventBus.on("showReadonlyDemoModal", this.showDemoModal);
    /* eslint-enable @typescript-eslint/unbound-method */
  }

  destroyed() {
    /* eslint-disable @typescript-eslint/unbound-method */
    document.removeEventListener("copy", this.onCopy);
    document.removeEventListener("cut", this.onCut);
    document.removeEventListener("paste", this.onPaste);

    eventBus.off("showReadonlyDemoModal", this.showDemoModal);
    /* eslint-enable @typescript-eslint/unbound-method */
  }

  private onCopy(event: ClipboardEvent) {
    this.$root.$emit("copy", event);
  }

  private onCut(event: ClipboardEvent) {
    this.$root.$emit("cut", event);
  }

  private onPaste(event: ClipboardEvent) {
    this.$root.$emit("paste", event);
  }

  private get isReadonlyDemoInstance() {
    return isReadonlyDemoInstance;
  }

  get authErrors() {
    return this.rawErrors["auth"] || [];
  }

  private showDemoModal() {
    (this.$refs?.readonlyDemoInstanceModal as any)?.show();
  }

  @Watch("settings")
  private updateSettings() {
    const rawAutoSaveTimeout = Number(this.settings.getEntry("auto_save_timeout", String, "3"));
    const autoSaveTimeout = Number.isNaN(rawAutoSaveTimeout) ? null : rawAutoSaveTimeout * 1000;
    this.setAutoSaveTimeout(autoSaveTimeout);

    const html = document.querySelector("html");
    if (html) {
      html.style.fontSize = `${this.fontSize}px`;
    }

    this.loadColors();
  }

  @Watch("currentTheme", { immediate: true })
  private loadColors() {
    const lightColorVariants = this.settings.colorVariants.filter(variant => variant.theme === "light");
    const colorVariants = this.currentTheme !== "light"
      ? this.settings.colorVariants.filter(variant => variant.theme === this.currentTheme)
      : [];
    // TODO: genenrating variables for each component is not the best solution, would be cool to fix this.
    const componentsNames = [
      "table",
      "input",
      "form",
      "table",
      "tableCell",
      "menuEntry",
      "kanban",
      "kanbanCard",
      "interface",
      "refernece",
      "button",
    ];

    const background = this.styleSettings["--OldMainBackgroundColor"];
    const foreground = this.styleSettings["--OldMainTextColor"];
    const border = this.styleSettings["--OldMainBorderColor"];
    const defaultVariant = getColorVariables("default", { background, foreground, border });
    // I want borderless menuEntries by default, but they are using button variant. Probably TODO borderless buttons.
    const menuEntryVariant = getColorVariables("menuEntry", {
      background,
      border: background,
    });

    this.colorVariables = R.mergeAll([
      defaultVariant,
      ...componentsNames.map(componentName => getColorVariables(componentName, "default")),
      menuEntryVariant,
      ...lightColorVariants.map((variant: any) => getColorVariables(variant.name, variant)),
      ...colorVariants.map((variant: any) => getColorVariables(variant.name, variant)),
    ]);
  }

  private get fontSize(): number {
    const defaultSize = 14;
    const normalSize = this.settings.getEntry("font_size", Number, defaultSize);
    const mobileSize = this.settings.getEntry("font_size_mobile", Number, 0);
    return this.$isMobile && mobileSize !== 0
      ? mobileSize
      : normalSize;
  }

  get styleSettings() {
    const values = {
      // "NavigationBackColor": this.settings.getEntry("navigation_back_color", String, "white"),
      "Font": this.settings.getEntry("font", String, "Courier New, monospace"),
      "FontSize": `${this.fontSize}px`,
      "MenuColor": this.settings.getEntry("menu_color", String, "#F5C700"),
      "TableBackColor": this.settings.getEntry("table_back_color", String, "white"),
      "TableSelectColor": this.settings.getEntry("table_select_color", String, "#CCCCCC"),
      "WarningBackColor": this.settings.getEntry("warning_back_color", String, "#fff3cd"),
      "DangerBackColor": this.settings.getEntry("danger_back_color", String, "#f8d7da"),
      "SuccessBackColor": this.settings.getEntry("success_back_color", String, "#d4edda"),
      "SelectBorderColor": this.settings.getEntry("select_border_color", String, "blue"),
      "ButtonTextColor": this.settings.getEntry("button_text_color", String, "white"),
      "TableTextColor": this.settings.getEntry("table_text_color", String, "#383838"),
      "SaveBackColor": this.settings.getEntry("save_back_color", String, "blue"),
      "NavigationTextColor": this.settings.getEntry("navigation_text_color", String, "white"),
      "ControlDisableColor": this.settings.getEntry("control_disable_color", String, "#999999"),

      // Light Theme, do not remove
      "OldMainTextColor": this.settings.getEntry("main_text_color", String, "#292b2c"),
      "OldMainBackgroundColor": this.settings.getEntry("main_background_color", String, "white"),
      "SecondaryBackgroundColor": this.settings.getEntry("secondary_background_color", String, "#f8f9fa"),
      "OldMainTextColorLight": this.settings.getEntry("main_text_color_light", String, "#6c757d"),
      "OldMainBorderColor": this.settings.getEntry("main_border_color", String, "#dee2e6"),
      "MainBorderTextColor": this.settings.getEntry("main_border_text_color", String, "#68766d"),

      // Dark Theme, do not remove
      // "MainTextColor": this.settings.getEntry("main_text_color", String, "#b2b2b2"),
      // "MainBackgroundColor": this.settings.getEntry("main_background_color", String, "#292b2e"),
      // "MainTextColorLight": this.settings.getEntry("main_text_color_light", String, "#8a8a8a"),
      // "MainBorderColor": this.settings.getEntry("main_border_color", String, "#2c936f"),

      "SuccessColor": this.settings.getEntry("success_color", String, "#28a745"),
      "FailColor": this.settings.getEntry("fail_color", String, "#dc3545"),
      "FailPlaceholderColor": this.settings.getEntry("fail_placeholder_color", String, "#2c0b0e"),
      "WarningColor": this.settings.getEntry("fail_color", String, "#ffc107"),
      "WarningPlaceholderColor": this.settings.getEntry("warning_placeholder_color", String, "#4c3a02"),
      "StateTextColor": this.settings.getEntry("state_text_color", String, "white"),

      "CellSelectColor": this.settings.getEntry("cell_select_color", String, "rgba(238,238,238,0.3)"),
    };
    return Object.entries(values).reduce((currSettings, [name, value]) => {
      currSettings[`--${name}`] = value;
      return currSettings;
    }, {} as Record<string, unknown>);
  }

  private get bannerMessage() {
    const message = this.settings.getEntry("banner_message", String, "");
    const isImportant = this.settings.getEntry("banner_important", Boolean, false);
    const viewedMessage = localStorage.getItem("viewed-banner-message");
    if (message.trim() === "" || (!isImportant && message === viewedMessage)) return "";
    return message;
  }

  private onBannerClose() {
    localStorage.setItem("viewed-banner-message", this.bannerMessage);
  }

  private get bannerColorVariables() {
    const variant = this.settings.getEntry("banner_variant", String, null);
    if (variant) {
      try {
        const parsed = JSON.parse(variant);
        return getColorVariables("banner", parsed);
      } catch {
        return getColorVariables("banner", variant);
      }
    }

    return null;
  }
}
</script>

<style lang="scss" scoped>
  #app {
    --MainTextColor: var(--default-foregroundColor, var(--OldMainTextColor)) !important;
    --MainTextColorLight: var(--default-foregroundDarkerColor, var(--OldMainTextColorLight)) !important;
    --MainBackgroundColor: var(--default-backgroundColor, var(--OldMainBackgroundColor)) !important;
    --MainBorderColor: var(--default-borderColor, var(--OldMainBorderColor)) !important;

    background-color: var(--default-backgroundColor);
    color: var(--default-foregroundColor);
  }
</style><|MERGE_RESOLUTION|>--- conflicted
+++ resolved
@@ -54,13 +54,9 @@
 import ModalPortalTarget from "@/components/modal/ModalPortalTarget";
 import FabCluster from "@/components/FabCluster/FabCluster.vue";
 import { ErrorKey } from "@/state/errors";
-<<<<<<< HEAD
-import { getColorVariables } from "@/utils_colors";
-=======
 import { getColorVariables, loadColorVariants } from "@/utils_colors";
 import { eventBus } from "@/main";
 import { isReadonlyDemoInstance } from "@/api";
->>>>>>> 75eb2b27
 
 const settings = namespace("settings");
 const auth = namespace("auth");
@@ -140,6 +136,7 @@
 
     const html = document.querySelector("html");
     if (html) {
+      // `rem` in CSS is calculated only from `font-size` on `<html>`.
       html.style.fontSize = `${this.fontSize}px`;
     }
 
